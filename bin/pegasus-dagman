--- conflicted
+++ resolved
@@ -92,7 +92,6 @@
     try:
         arguments = sys.argv[1:]
         arguments.insert(0, "condor_scheduniv_exec."+os.getenv("CONDOR_ID"))
-<<<<<<< HEAD
         try :
             dagman_proc = subprocess.Popen(arguments, 
                                            stdout=sys.stdout, 
@@ -130,43 +129,6 @@
     else :
         logger.error("pegausus-monitord not found")
     return None
-=======
-
-        proc = subprocess.Popen(arguments,
-                                stdout=sys.stdout,
-                                stderr=sys.stderr,
-                                executable=dagman_bin)
-
-        logger.info("Launched Dagman with pid %d" % proc.pid)
-
-        return proc
-    except OSError, err:
-        logger.error("Could not launch Dagman",  err)
-        sys.exit(1)
-
-def monitord_launch(monitord_bin):
-    '''Launches Monitord in condor foreground mode'''
-    try:
-        # PM-688: Rotate log file, if it exists
-        logfile = "monitord.log"
-        utils.rotate_log_file(logfile)
-        log = open(logfile, 'a')
-
-        dagman_log = os.getenv('_CONDOR_DAGMAN_LOG')
-
-        proc = subprocess.Popen([monitord_bin, "-N", dagman_log],
-                                stdout=log,
-                                stderr=subprocess.STDOUT)
->>>>>>> 0159fbdd
-
-        logger.info("Launched monitord with pid %d" % proc.pid)
-
-        log.close()
-
-        return proc
-    except OSError, err:
-        logger.error("Could not launch monitord", err)
-        return None
 
 def shadowq_launch(shadowq_bin):
     try:
@@ -228,14 +190,11 @@
     signal.signal(signal.SIGABRT, sighandler)
     signal.signal(signal.SIGUSR1, sighandler)
     signal.signal(signal.SIGUSR2, sighandler)
-<<<<<<< HEAD
 
     # This tells dagman to use our condor_submit wrapper
     os.environ["_condor_DAGMAN_CONDOR_SUBMIT_EXE"] = find_prog("pegasus-submit-job",[bin_dir])
  
     copy_to_spool = is_dagman_copy_to_spool()
-=======
->>>>>>> 0159fbdd
 
     logger.info("Pegasus python lib: %s", lib_dir)
     logger.info("Pegasus external python lib: %s", lib_ext_dir)
