'\" t
.\"     Title: pegasus-s3
.\"    Author: [see the "Author" section]
<<<<<<< HEAD
.\" Generator: DocBook XSL Stylesheets v1.78.0 <http://docbook.sf.net/>
.\"      Date: 04/27/2013
=======
.\" Generator: DocBook XSL Stylesheets v1.76.1 <http://docbook.sf.net/>
.\"      Date: 04/30/2013
>>>>>>> 213266c8
.\"    Manual: \ \&
.\"    Source: \ \&
.\"  Language: English
.\"
.TH "PEGASUS\-S3" "1" "04/30/2013" "\ \&" "\ \&"
.\" -----------------------------------------------------------------
.\" * Define some portability stuff
.\" -----------------------------------------------------------------
.\" ~~~~~~~~~~~~~~~~~~~~~~~~~~~~~~~~~~~~~~~~~~~~~~~~~~~~~~~~~~~~~~~~~
.\" http://bugs.debian.org/507673
.\" http://lists.gnu.org/archive/html/groff/2009-02/msg00013.html
.\" ~~~~~~~~~~~~~~~~~~~~~~~~~~~~~~~~~~~~~~~~~~~~~~~~~~~~~~~~~~~~~~~~~
.ie \n(.g .ds Aq \(aq
.el       .ds Aq '
.\" -----------------------------------------------------------------
.\" * set default formatting
.\" -----------------------------------------------------------------
.\" disable hyphenation
.nh
.\" disable justification (adjust text to left margin only)
.ad l
.\" -----------------------------------------------------------------
.\" * MAIN CONTENT STARTS HERE *
.\" -----------------------------------------------------------------
.SH "NAME"
pegasus-s3 \- Upload, download, delete objects in Amazon S3
.SH "SYNOPSIS"
.sp
.nf
\fBpegasus\-s3\fR \fBhelp\fR
\fBpegasus\-s3\fR \fBls\fR [options] \fIURL\fR
\fBpegasus\-s3\fR \fBmkdir\fR [options] \fIURL\&...\fR
\fBpegasus\-s3\fR \fBrmdir\fR [options] URL\&...
\fBpegasus\-s3\fR \fBrm\fR [options] [\fIURL\&...\fR]
\fBpegasus\-s3\fR \fBput\fR [options] \fIFILE\fR \fIURL\fR
\fBpegasus\-s3\fR \fBget\fR [options] \fIURL\fR [\fIFILE\fR]
\fBpegasus\-s3\fR \fBlsup\fR [options] \fIURL\fR
\fBpegasus\-s3\fR \fBrmup\fR [options] \fIURL\fR [\fIUPLOAD\fR]
\fBpegasus\-s3\fR \fBcp\fR [options] \fISRC\&...\fR \fIDEST\fR
.fi
.SH "DESCRIPTION"
.sp
\fBpegasus\-s3\fR is a client for the Amazon S3 object storage service and any other storage services that conform to the Amazon S3 API, such as Eucalyptus Walrus\&.
.SH "OPTIONS"
.SS "Global Options"
.PP
\fB\-h\fR, \fB\-\-help\fR
.RS 4
Show help message for subcommand and exit
.RE
.PP
\fB\-d\fR, \fB\-\-debug\fR
.RS 4
Turn on debugging
.RE
.PP
\fB\-v\fR, \fB\-\-verbose\fR
.RS 4
Show progress messages
.RE
.PP
\fB\-C\fR \fIFILE\fR, \fB\-\-conf\fR=\fIFILE\fR
.RS 4
Path to configuration file
.RE
.SS "rm Options"
.PP
\fB\-f\fR, \fB\-\-force\fR
.RS 4
If the URL does not exist, then ignore the error\&.
.RE
.PP
\fB\-F\fR \fIFILE\fR, \fB\-\-file\fR=\fIFILE\fR
.RS 4
File containing a list of URLs to delete
.RE
.SS "put Options"
.PP
\fB\-c\fR \fIX\fR, \fB\-\-chunksize\fR=\fIX\fR
.RS 4
Set the chunk size for multipart uploads to X MB\&. A value of 0 disables multipart uploads\&. The default is 10MB, the min is 5MB and the max is 1024MB\&. This parameter only applies for sites that support multipart uploads (see multipart_uploads configuration parameter in the
\fBCONFIGURATION\fR
section)\&. The maximum number of chunks is 10,000, so if you are uploading a large file, then the chunk size is automatically increased to enable the upload\&. Choose smaller values to reduce the impact of transient failures\&.
.RE
.PP
\fB\-p\fR \fIN\fR, \fB\-\-parallel\fR=\fIN\fR
.RS 4
Use N threads to upload
\fIFILE\fR
in parallel\&. The default value is 0, which disables parallel uploads\&. This parameter is only valid if the site supports mulipart uploads and the
\fB\-\-chunksize\fR
parameter is not 0\&.
.RE
.PP
\fB\-b\fR, \fB\-\-create\-bucket\fR
.RS 4
Create the destination bucket if it does not already exist
.RE
.SS "get Options"
.PP
\fB\-c\fR \fIX\fR, \fB\-\-chunksize\fR=\fIX\fR
.RS 4
Set the chunk size for parallel downloads to X megabytes\&. A value of 0 will avoid chunked reads\&. This option only applies for sites that support ranged downloads (see ranged_downloads configuration parameter)\&. The default chunk size is 10MB, the min is 1MB and the max is 1024MB\&. Choose smaller values to reduce the impact of transient failures\&.
.RE
.PP
\fB\-p\fR \fIN\fR, \fB\-\-parallel\fR=\fIN\fR
.RS 4
Use N threads to upload FILE in parallel\&. The default value is 0, which disables parallel downloads\&. This parameter is only valid if the site supports ranged downloads and the
\fB\-\-chunksize\fR
parameter is not 0\&.
.RE
.SS "rmup Options"
.PP
\fB\-a\fR, \fB\-\-all\fR
.RS 4
Cancel all uploads for the specified bucket
.RE
.SS "cp Options"
.PP
\fB\-c\fR, \fB\-\-create\-dest\fR
.RS 4
Create the destination bucket if it does not exist\&.
.RE
.PP
\fB\-r\fR, \fB\-\-recursive\fR
.RS 4
If SRC is a bucket, copy all of the keys in that bucket to DEST\&. In that case DEST must be a bucket\&.
.RE
.PP
\fB\-f\fR, \fB\-\-force\fR
.RS 4
If DEST exists, then overwrite it\&.
.RE
.SH "SUBCOMMANDS"
.sp
\fBpegasus\-s3\fR has several subcommands for different storage service operations\&.
.PP
\fBhelp\fR
.RS 4
The help subcommand lists all available subcommands\&.
.RE
.PP
\fBls\fR
.RS 4
The
\fBls\fR
subcommand lists the contents of a URL\&. If the URL does not contain a bucket, then all the buckets owned by the user are listed\&. If the URL contains a bucket, but no key, then all the keys in the bucket are listed\&. If the URL contains a bucket and a key, then all keys in the bucket that begin with the specified key are listed\&.
.RE
.PP
\fBmkdir\fR
.RS 4
The
\fBmkdir\fR
subcommand creates one or more buckets\&.
.RE
.PP
\fBrmdir\fR
.RS 4
The
\fBrmdir\fR
subcommand deletes one or more buckets from the storage service\&. In order to delete a bucket, the bucket must be empty\&.
.RE
.PP
\fBrm\fR
.RS 4
The
\fBrm\fR
subcommand deletes one or more keys from the storage service\&.
.RE
.PP
\fBput\fR
.RS 4
The
\fBput\fR
subcommand stores the file specified by FILE in the storage service under the bucket and key specified by URL\&. If the URL contains a bucket, but not a key, then the file name is used as the key\&.
.sp
If a transient failure occurs, then the upload will be retried several times before
\fBpegasus\-s3\fR
gives up and fails\&.
.sp
The
\fBput\fR
subcommand can do both chunked and parallel uploads if the service supports multipart uploads (see
\fBmultipart_uploads\fR
in the
\fBCONFIGURATION\fR
section)\&. Currently only Amazon S3 supports multipart uploads\&.
.sp
This subcommand will check the size of the file to make sure it can be stored before attempting to store it\&.
.sp
Chunked uploads are useful to reduce the probability of an upload failing\&. If an upload is chunked, then
\fBpegasus\-s3\fR
issues separate PUT requests for each chunk of the file\&. Specifying smaller chunks (using
\fB\-\-chunksize\fR) will reduce the chances of an upload failing due to a transient error\&. Chunksizes can range from 5 MB to 1GB (chunk sizes smaller than 5 MB produced incomplete uploads on Amazon S3)\&. The maximum number of chunks for any single file is 10,000, so if a large file is being uploaded with a small chunksize, then the chunksize will be increased to fit within the 10,000 chunk limit\&. By default, the file will be split into 10 MB chunks if the storage service supports multipart uploads\&. Chunked uploads can be disabled by specifying a chunksize of 0\&. If the upload is chunked, then each chunk is retried independently under transient failures\&. If any chunk fails permanently, then the upload is aborted\&.
.sp
Parallel uploads can increase performance for services that support multipart uploads\&. In a parallel upload the file is split into N chunks and each chunk is uploaded concurrently by one of M threads in first\-come, first\-served fashion\&. If the chunksize is set to 0, then parallel uploads are disabled\&. If M > N, then the actual number of threads used will be reduced to N\&. The number of threads can be specified using the \-\-parallel argument\&. If \-\-parallel is 0 or 1, then only a single thread is used\&. The default value is 0\&. There is no maximum number of threads, but it is likely that the link will be saturated by
4 threads\&. Very high\-bandwidth, long\-delay links may get better results with up to8 threads\&.
.sp
Under certain circumstances, when a multipart upload fails it could leave behind data on the server\&. When a failure occurs the
\fBput\fR
subcommand will attempt to abort the upload\&. If the upload cannot be aborted, then a partial upload may remain on the server\&. To check for partial uploads run the
\fBlsup\fR
subcommand\&. If you see an upload that failed in the output of
\fBlsup\fR, then run the
\fBrmup\fR
subcommand to remove it\&.
.RE
.PP
\fBget\fR
.RS 4
The
\fBget\fR
subcommand retrieves an object from the storage service identified by URL and stores it in the file specified by FILE\&. If FILE is not specified, then the key is used as the file name (Note: if the key has slashes, then the file name will be a relative subdirectory, but
\fBpegasus\-s3\fR
will not create the subdirectory if it does not exist)\&.
.sp
If a transient failure occurs, then the download will be retried several times before
\fBpegasus\-s3\fR
gives up and fails\&.
.sp
The
\fBget\fR
subcommand can do both chunked and parallel downloads if the service supports ranged downloads (see
\fBranged_downloads\fR
in the
\fBCONFIGURATION\fR
section)\&. Currently only Amazon S3 has good support for ranged downloads\&. Eucalyptus Walrus supports ranged downloads, but the current release, 1\&.6, is inconsistent with the Amazon interface and has a bug that causes ranged downloads to hang in some cases\&. It is recommended that ranged downloads not be used with Eucalyptus until these issues are resolved\&.
.sp
Chunked downloads can be used to reduce the probability of a download failing\&. When a download is chunked,
\fBpegasus\-s3\fR
issues separate GET requests for each chunk of the file\&. Specifying smaller chunks (using
\fB\-\-chunksize\fR) will reduce the chances that a download will fail to do a transient error\&. Chunk sizes can range from 1 MB to 1 GB\&. By default, a download will be split into 10 MB chunks if the site supports ranged downloads\&. Chunked downloads can be disabled by specifying a
\fB\-\-chunksize\fR
of 0\&. If a download is chunked, then each chunk is retried independently under transient failures\&. If any chunk fails permanently, then the download is aborted\&.
.sp
Parallel downloads can increase performance for services that support ranged downloads\&. In a parallel download, the file to be retrieved is split into N chunks and each chunk is downloaded concurrently by one of M threads in a first\-come, first\-served fashion\&. If the chunksize is 0, then parallel downloads are disabled\&. If M > N, then the actual number of threads used will be reduced to N\&. The number of threads can be specified using the \-\-parallel argument\&. If \-\-parallel is 0 or 1, then only a single thread is used\&. The default value is 0\&. There is no maximum number of threads, but it is likely that the link will be saturated by
4 threads\&. Very high\-bandwidth, long\-delay links may get better results with up to8 threads\&.
.RE
.PP
\fBlsup\fR
.RS 4
The
\fBlsup\fR
subcommand lists active multipart uploads\&. The URL specified should point to a bucket\&. This command is only valid if the site supports multipart uploads\&. The output of this command is a list of keys and upload IDs\&.
.sp
This subcommand is used with
\fBrmup\fR
to help recover from failures of multipart uploads\&.
.RE
.PP
\fBrmup\fR
.RS 4
The
\fBrmup\fR
subcommand cancels and active upload\&. The URL specified should point to a bucket, and UPLOAD is the long, complicated upload ID shown by the
\fBlsup\fR
subcommand\&.
.sp
This subcommand is used with
\fBlsup\fR
to recover from failures of multipart uploads\&.
.RE
.PP
\fBcp\fR
.RS 4
The
\fBcp\fR
subcommand copies keys on the server\&. Keys cannot be copied between accounts\&.
.RE
.SH "URL FORMAT"
.sp
All URLs for objects stored in S3 should be specified in the following format:
.sp
.if n \{\
.RS 4
.\}
.nf
s3[s]://USER@SITE[/BUCKET[/KEY]]
.fi
.if n \{\
.RE
.\}
.sp
The protocol part can be \fIs3://\fR or \fIs3s://\fR\&. If \fIs3s://\fR is used, then \fBpegasus\-s3\fR will force the connection to use SSL and override the setting in the configuration file\&. If s3:// is used, then whether the connection uses SSL or not is determined by the value of the \fIendpoint\fR variable in the configuration for the site\&.
.sp
The \fIUSER@SITE\fR part is required, but the \fIBUCKET\fR and \fIKEY\fR parts may be optional depending on the context\&.
.sp
The \fIUSER@SITE\fR portion is referred to as the \(lqidentity\(rq, and the \fISITE\fR portion is referred to as the \(lqsite\(rq\&. Both the identity and the site are looked up in the configuration file (see \fBCONFIGURATION\fR) to determine the parameters to use when establishing a connection to the service\&. The site portion is used to find the host and port, whether to use SSL, and other things\&. The identity portion is used to determine which authentication tokens to use\&. This format is designed to enable users to easily use multiple services with multiple authentication tokens\&. Note that neither the \fIUSER\fR nor the \fISITE\fR portion of the URL have any meaning outside of \fBpegasus\-s3\fR\&. They do not refer to real usernames or hostnames, but are rather handles used to look up configuration values in the configuration file\&.
.sp
The BUCKET portion of the URL is the part between the 3rd and 4th slashes\&. Buckets are part of a global namespace that is shared with other users of the storage service\&. As such, they should be unique\&.
.sp
The KEY portion of the URL is anything after the 4th slash\&. Keys can include slashes, but S3\-like storage services do not have the concept of a directory like regular file systems\&. Instead, keys are treated like opaque identifiers for individual objects\&. So, for example, the keys \fIa/b\fR and \fIa/c\fR have a common prefix, but cannot be said to be in the same \fIdirectory\fR\&.
.sp
Some example URLs are:
.sp
.if n \{\
.RS 4
.\}
.nf
s3://ewa@amazon
s3://juve@skynet/gideon\&.isi\&.edu
s3://juve@magellan/pegasus\-images/centos\-5\&.5\-x86_64\-20101101\&.part\&.1
s3s://ewa@amazon/pegasus\-images/data\&.tar\&.gz
.fi
.if n \{\
.RE
.\}
.SH "CONFIGURATION"
.sp
Each user should specify a configuration file that \fBpegasus\-s3\fR will use to look up connection parameters and authentication tokens\&.
.SS "Search Path"
.sp
This client will look in the following locations, in order, to locate the user\(cqs configuration file:
.sp
.RS 4
.ie n \{\
\h'-04' 1.\h'+01'\c
.\}
.el \{\
.sp -1
.IP "  1." 4.2
.\}
The \-C/\-\-conf argument
.RE
.sp
.RS 4
.ie n \{\
\h'-04' 2.\h'+01'\c
.\}
.el \{\
.sp -1
.IP "  2." 4.2
.\}
The S3CFG environment variable
.RE
.sp
.RS 4
.ie n \{\
\h'-04' 3.\h'+01'\c
.\}
.el \{\
.sp -1
.IP "  3." 4.2
.\}
$HOME/\&.s3cfg
.RE
.sp
If it does not find the configuration file in one of these locations it will fail with an error\&.
.SS "Configuration File Format"
.sp
The configuration file is in INI format and contains two types of entries\&.
.sp
The first type of entry is a site entry, which specifies the configuration for a storage service\&. This entry specifies the service endpoint that \fBpegasus\-s3\fR should connect to for the site, and some optional features that the site may support\&. Here is an example of a site entry for Amazon S3:
.sp
.if n \{\
.RS 4
.\}
.nf
[amazon]
endpoint = http://s3\&.amazonaws\&.com/
.fi
.if n \{\
.RE
.\}
.sp
The other type of entry is an identity entry, which specifies the authentication information for a user at a particular site\&. Here is an example of an identity entry:
.sp
.if n \{\
.RS 4
.\}
.nf
[pegasus@amazon]
access_key = 90c4143642cb097c88fe2ec66ce4ad4e
secret_key = a0e3840e5baee6abb08be68e81674dca
.fi
.if n \{\
.RE
.\}
.sp
It is important to note that user names and site names used are only logical\(emthey do not correspond to actual hostnames or usernames, but are simply used as a convenient way to refer to the services and identities used by the client\&.
.sp
The configuration file should be saved with limited permissions\&. Only the owner of the file should be able to read from it and write to it (i\&.e\&. it should have permissions of 0600 or 0400)\&. If the file has more liberal permissions, then \fBpegasus\-s3\fR will fail with an error message\&. The purpose of this is to prevent the authentication tokens stored in the configuration file from being accessed by other users\&.
.SS "Configuration Variables"
.PP
\fBendpoint\fR (site)
.RS 4
The URL of the web service endpoint\&. If the URL begins with
\fIhttps\fR, then SSL will be used\&.
.RE
.PP
\fBmax_object_size\fR (site)
.RS 4
The maximum size of an object in GB (default: 5GB)
.RE
.PP
\fBmultipart_uploads\fR (site)
.RS 4
Does the service support multipart uploads (True/False, default: False)
.RE
.PP
\fBranged_downloads\fR (site)
.RS 4
Does the service support ranged downloads? (True/False, default: False)
.RE
.PP
\fBaccess_key\fR (identity)
.RS 4
The access key for the identity
.RE
.PP
\fBsecret_key\fR (identity)
.RS 4
The secret key for the identity
.RE
.SS "Example Configuration"
.sp
This is an example configuration that specifies a two sites (amazon and magellan) and three identities (pegasus@amazon,juve@magellan, and voeckler@magellan)\&. For the amazon site the maximum object size is 5TB, and the site supports both multipart uploads and ranged downloads, so both uploads and downloads can be done in parallel\&.
.sp
.if n \{\
.RS 4
.\}
.nf
[amazon]
endpoint = https://s3\&.amazonaws\&.com/
max_object_size = 5120
multipart_uploads = True
ranged_downloads = True

[pegasus@amazon]
access_key = 90c4143642cb097c88fe2ec66ce4ad4e
secret_key = a0e3840e5baee6abb08be68e81674dca

[magellan]
# NERSC Magellan is a Eucalyptus site\&. It doesn\*(Aqt support multipart uploads,
# or ranged downloads (the defaults), and the maximum object size is 5GB
# (also the default)
endpoint = https://128\&.55\&.69\&.235:8773/services/Walrus

[juve@magellan]
access_key = quwefahsdpfwlkewqjsdoijldsdf
secret_key = asdfa9wejalsdjfljasldjfasdfa

[voeckler@magellan]
# Each site can have multiple associated identities
access_key = asdkfaweasdfbaeiwhkjfbaqwhei
secret_key = asdhfuinakwjelfuhalsdflahsdl
.fi
.if n \{\
.RE
.\}
.SH "EXAMPLE"
.sp
List all buckets owned by identity \fIuser@amazon\fR:
.sp
.if n \{\
.RS 4
.\}
.nf
$ pegasus\-s3 ls s3://user@amazon
.fi
.if n \{\
.RE
.\}
.sp
List the contents of bucket \fIbar\fR for identity \fIuser@amazon\fR:
.sp
.if n \{\
.RS 4
.\}
.nf
$ pegasus\-s3 ls s3://user@amazon/bar
.fi
.if n \{\
.RE
.\}
.sp
List all objects in bucket \fIbar\fR that start with \fIhello\fR:
.sp
.if n \{\
.RS 4
.\}
.nf
$ pegasus\-s3 ls s3://user@amazon/bar/hello
.fi
.if n \{\
.RE
.\}
.sp
Create a bucket called \fImybucket\fR for identity \fIuser@amazon\fR:
.sp
.if n \{\
.RS 4
.\}
.nf
$ pegasus\-s3 mkdir s3://user@amazon/mybucket
.fi
.if n \{\
.RE
.\}
.sp
Delete a bucket called \fImybucket\fR:
.sp
.if n \{\
.RS 4
.\}
.nf
$ pegasus\-s3 rmdir s3://user@amazon/mybucket
.fi
.if n \{\
.RE
.\}
.sp
Upload a file \fIfoo\fR to bucket \fIbar\fR:
.sp
.if n \{\
.RS 4
.\}
.nf
$ pegasus\-s3 putfoo s3://user@amazon/bar/foo
.fi
.if n \{\
.RE
.\}
.sp
Download an object \fIfoo\fR in bucket \fIbar\fR:
.sp
.if n \{\
.RS 4
.\}
.nf
$ pegasus\-s3 get s3://user@amazon/bar/foo foo
.fi
.if n \{\
.RE
.\}
.sp
Upload a file in parallel with 4 threads and 100MB chunks:
.sp
.if n \{\
.RS 4
.\}
.nf
$ pegasus\-s3 put \-\-parallel 4 \-\-chunksize 100 foo s3://user@amazon/bar/foo
.fi
.if n \{\
.RE
.\}
.sp
Download an object in parallel with 4 threads and 100MB chunks:
.sp
.if n \{\
.RS 4
.\}
.nf
$ pegasus\-s3 get \-\-parallel 4 \-\-chunksize 100 s3://user@amazon/bar/foo foo
.fi
.if n \{\
.RE
.\}
.sp
List all partial uploads for bucket \fIbar\fR:
.sp
.if n \{\
.RS 4
.\}
.nf
$ pegasus\-s3 lsup s3://user@amazon/bar
.fi
.if n \{\
.RE
.\}
.sp
Remove all partial uploads for bucket \fIbar\fR:
.sp
.if n \{\
.RS 4
.\}
.nf
$ pegasus\-s3 rmup \-\-all s3://user@amazon/bar
.fi
.if n \{\
.RE
.\}
.SH "RETURN VALUE"
.sp
\fBpegasus\-s3\fR returns a zero exist status if the operation is successful\&. A non\-zero exit status is returned in case of failure\&.
.SH "AUTHOR"
.sp
Gideon Juve <juve@usc\&.edu>
.sp
Pegasus Team \m[blue]\fBhttp://pegasus\&.isi\&.edu\fR\m[]<|MERGE_RESOLUTION|>--- conflicted
+++ resolved
@@ -1,13 +1,8 @@
 '\" t
 .\"     Title: pegasus-s3
 .\"    Author: [see the "Author" section]
-<<<<<<< HEAD
-.\" Generator: DocBook XSL Stylesheets v1.78.0 <http://docbook.sf.net/>
-.\"      Date: 04/27/2013
-=======
 .\" Generator: DocBook XSL Stylesheets v1.76.1 <http://docbook.sf.net/>
 .\"      Date: 04/30/2013
->>>>>>> 213266c8
 .\"    Manual: \ \&
 .\"    Source: \ \&
 .\"  Language: English
