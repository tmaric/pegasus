--- conflicted
+++ resolved
@@ -39,11 +39,7 @@
 
         try:
             SQLAlchemyInit.__init__(self, conn_string)
-<<<<<<< HEAD
-        except connection.ConnectionError, e:
-=======
         except connection.ConnectionError as e:
->>>>>>> c89bd1a2
             log.error(e)
             message = e
 
@@ -216,11 +212,7 @@
 
         try:
             SQLAlchemyInit.__init__(self, conn_string)
-<<<<<<< HEAD
-        except connection.ConnectionError, e:
-=======
         except connection.ConnectionError as e:
->>>>>>> c89bd1a2
             log.error(e)
             message = e
 
