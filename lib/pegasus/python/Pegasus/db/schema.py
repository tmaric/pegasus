--- conflicted
+++ resolved
@@ -42,6 +42,8 @@
         # WORKFLOW
         st_workflow,
         st_workflowstate,
+        st_workflow_meta,
+        st_workflow_files,
         st_host,
         st_job,
         st_job_edge,
@@ -49,8 +51,8 @@
         st_jobstate,
         st_task,
         st_task_edge,
+        st_task_meta,
         st_invocation,
-        st_file,
         # MASTER
         pg_workflow,
         pg_workflowstate,
@@ -59,16 +61,18 @@
         # JDBCRC
         rc_sequences,
         rc_lfn,
-        rc_attr
+        rc_pfn,
+        rc_meta,
     ]
     missing_tables = []
     for table in tables:
-        if not _check_table_exists(db, table):
+        if not check_table_exists(db, table):
             missing_tables.append(table.name)
 
     return missing_tables
 
-def _check_table_exists(engine, table):
+
+def check_table_exists(engine, table):
     try:
         engine.execute(table.select().limit(1))
         return True
@@ -148,6 +152,12 @@
 class Workflowstate(SABase):
     pass
 
+class WorkflowMeta(SABase):
+    pass
+
+class WorkflowFiles(SABase):
+    pass
+
 class Job(SABase):
     pass
 
@@ -166,17 +176,25 @@
 class TaskEdge(SABase):
     pass
 
+class TaskMeta(SABase):
+    pass
+
 class Invocation(SABase):
     pass
 
-class File(SABase):
-    pass
+#
+# Panorama extras begin
+#
 
 class JobMetrics(SABase):
     pass
 
 class Anomaly(SABase):
     pass
+
+#
+# Panorama extras end
+#
 
 # ---------------------------------------------
 # DASHBOARD
@@ -194,9 +212,11 @@
 class RCLFN(SABase):
     pass
 
-class RCAttr(SABase):
-    pass
-
+class RCPFN(SABase):
+    pass
+
+class RCMeta(SABase):
+    pass
 
 # ---------------------------------------------
 # DB ADMIN
@@ -258,7 +278,7 @@
     # effect - ie: it is the combo of the three columns that make a row
     # unique.
     Column('wf_id', KeyInteger, ForeignKey('workflow.wf_id', ondelete='CASCADE'), nullable=False, primary_key=True),
-    Column('state', Enum('WORKFLOW_STARTED', 'WORKFLOW_TERMINATED'), nullable=False, primary_key=True),
+    Column('state', Enum('WORKFLOW_STARTED', 'WORKFLOW_TERMINATED', name='workflow_state'), nullable=False, primary_key=True),
     Column('timestamp', NUMERIC(precision=16,scale=6), nullable=False, primary_key=True, default=time.time()),
     Column('restart_count', INT, nullable=False),
     Column('status', INT, nullable=True),
@@ -274,23 +294,20 @@
 orm.mapper(Workflowstate, st_workflowstate)
 
 
-<<<<<<< HEAD
-=======
-st_workflow_meta = Table('workflow_meta', metadata,
+st_workflow_meta = Table('wf_meta', metadata,
     Column('meta_id', KeyInteger, primary_key=True, nullable=False),
     Column('wf_id', KeyInteger, ForeignKey('workflow.wf_id', ondelete='CASCADE'), nullable=False),
-    Column('key', VARCHAR(255), nullable=False),
+    Column('name', VARCHAR(255), nullable=False),
     Column('value', VARCHAR(255), nullable=False),
     **table_keywords
 )
 
 Index('wf_meta_id_KEY', st_workflow_meta.c.meta_id, unique=True)
-Index('UNIQUE_WORKFLOW_META', st_workflow_meta.c.wf_id, st_workflow_meta.c.key, st_workflow_meta.c.value, unique=True)
+Index('UNIQUE_WORKFLOW_META', st_workflow_meta.c.wf_id, st_workflow_meta.c.name, st_workflow_meta.c.value, unique=True)
 
 orm.mapper(WorkflowMeta, st_workflow_meta)
 
 
->>>>>>> d37a5ba8
 # st_host definition
 # ==> Information from kickstart output file
 #
@@ -334,7 +351,7 @@
                              'cleanup',
                              'chmod',
                              'dax',
-                             'dag'), nullable=False),
+                             'dag', name='job_type_desc'), nullable=False),
     Column('clustered', BOOLEAN, nullable=False),
     Column('max_retries', INT, nullable=False),
     Column('executable', TEXT, nullable=False),
@@ -455,7 +472,7 @@
 Index('UNIQUE_TASK', st_task.c.wf_id, st_task.c.abs_task_id, unique=True)
 
 orm.mapper(Task, st_task, properties = {
-    'child_file':relation(File, backref='st_task', cascade='all, delete-orphan', passive_deletes=True),
+    'child_task_meta':relation(TaskMeta, backref='st_task_meta', cascade='all, delete-orphan', passive_deletes=True),
 })
 
 
@@ -475,23 +492,20 @@
 orm.mapper(TaskEdge, st_task_edge)
 
 
-<<<<<<< HEAD
-=======
 st_task_meta = Table('task_meta', metadata,
     Column('meta_id', KeyInteger, primary_key=True, nullable=False),
     Column('task_id', KeyInteger, ForeignKey('task.task_id', ondelete='CASCADE'), nullable=False),
-    Column('key', VARCHAR(255), nullable=False),
+    Column('name', VARCHAR(255), nullable=False),
     Column('value', VARCHAR(255), nullable=False),
     **table_keywords
 )
 
 Index('meta_id_KEY', st_task_meta.c.meta_id, unique=True)
-Index('UNIQUE_TASK_META', st_task_meta.c.task_id, st_task_meta.c.key, st_task_meta.c.value, unique=True)
+Index('UNIQUE_TASK_META', st_task_meta.c.task_id, st_task_meta.c.name, st_task_meta.c.value, unique=True)
 
 orm.mapper(TaskMeta, st_task_meta)
 
 
->>>>>>> d37a5ba8
 st_invocation = Table('invocation', metadata,
     Column('invocation_id', KeyInteger, primary_key=True, nullable=False),
     Column('job_instance_id', KeyInteger, ForeignKey('job_instance.job_instance_id', ondelete='CASCADE'), nullable=False),
@@ -515,58 +529,6 @@
 
 orm.mapper(Invocation, st_invocation)
 
-st_job_metrics = Table('job_metrics', metadata,
-    Column('job_metrics_id', KeyInteger, primary_key=True, nullable=False),
-    Column('job_instance_id', KeyInteger, ForeignKey('job_instance.job_instance_id', ondelete='CASCADE'), nullable=False),
-    Column('dag_job_id', VARCHAR(255), nullable=False),
-    Column('hostname', VARCHAR(255), nullable=True),
-    Column('exec_name', VARCHAR(255), nullable=True),
-    Column('kickstart_pid', INT, nullable=True),
-    Column('ts', NUMERIC(precision=16,scale=6), nullable=True),
-    Column('stime', FLOAT, nullable=True),
-    Column('utime', FLOAT, nullable=True),
-    Column('iowait', FLOAT, nullable=True),
-    Column('vmsize', INT, nullable=True),
-    Column('vmrss', INT, nullable=True),
-    Column('read_bytes', INT, nullable=True),
-    Column('write_bytes', INT, nullable=True),
-    Column('syscr', INT, nullable=True),
-    Column('syscw', INT, nullable=True),
-    Column('threads', INT, nullable=True),
-    Column('bytes_transferred', INT, nullable=True),
-    Column('transfer_duration', INT, nullable=True),
-    Column('site', VARCHAR(255), nullable=True),
-    Column('totins', BIGINT, nullable=True),
-    Column('fpops', BIGINT, nullable=True),
-    Column('fpins', BIGINT, nullable=True),
-    Column('ldins', BIGINT, nullable=True),
-    Column('srins', BIGINT, nullable=True),
-    Column('l3misses', BIGINT, nullable=True),
-    Column('l2misses', BIGINT, nullable=True),
-    Column('l1misses', BIGINT, nullable=True),
-    **table_keywords
-    )
-
-Index('job_metrics_dag_job_id_idx', st_job_metrics.c.dag_job_id)
-orm.mapper(JobMetrics, st_job_metrics)
-
-st_file = Table('file', metadata,
-    # ==> Information will come from kickstart output file
-    Column('file_id', KeyInteger, primary_key=True, nullable=False),
-    Column('task_id', KeyInteger, ForeignKey('task.task_id', ondelete='CASCADE'), nullable=True),
-    Column('lfn', VARCHAR(255), nullable=True),
-    Column('estimated_size', INT, nullable=True),
-    Column('md_checksum', VARCHAR(255), nullable=True),
-    Column('type', VARCHAR(255), nullable=True),
-    **table_keywords
-)
-
-Index('file_id_UNIQUE', st_file.c.file_id, unique=True)
-Index('FK_FILE_TASK_ID', st_task.c.task_id, unique=False)
-
-<<<<<<< HEAD
-orm.mapper(File, st_file)
-=======
 st_workflow_files = Table('workflow_files', metadata,
                           Column('lfn_id', KeyInteger, ForeignKey('rc_lfn.lfn_id', ondelete='CASCADE'), nullable=False, primary_key=True),
                           Column('wf_id', KeyInteger, ForeignKey('workflow.wf_id', ondelete='CASCADE'), nullable=False, primary_key=True),
@@ -574,7 +536,47 @@
                           Column('file_type', VARCHAR(255), nullable=True),
                           **table_keywords
                           )
->>>>>>> d37a5ba8
+
+orm.mapper(WorkflowFiles, st_workflow_files)
+
+#
+# Panorama extras begin
+#
+
+st_job_metrics = Table('job_metrics', metadata,
+                       Column('job_metrics_id', KeyInteger, primary_key=True, nullable=False),
+                       Column('job_instance_id', KeyInteger, ForeignKey('job_instance.job_instance_id', ondelete='CASCADE'), nullable=False),
+                       Column('dag_job_id', VARCHAR(255), nullable=False),
+                       Column('hostname', VARCHAR(255), nullable=True),
+                       Column('exec_name', VARCHAR(255), nullable=True),
+                       Column('kickstart_pid', INT, nullable=True),
+                       Column('ts', NUMERIC(precision=16,scale=6), nullable=True),
+                       Column('stime', FLOAT, nullable=True),
+                       Column('utime', FLOAT, nullable=True),
+                       Column('iowait', FLOAT, nullable=True),
+                       Column('vmsize', INT, nullable=True),
+                       Column('vmrss', INT, nullable=True),
+                       Column('read_bytes', INT, nullable=True),
+                       Column('write_bytes', INT, nullable=True),
+                       Column('syscr', INT, nullable=True),
+                       Column('syscw', INT, nullable=True),
+                       Column('threads', INT, nullable=True),
+                       Column('bytes_transferred', INT, nullable=True),
+                       Column('transfer_duration', INT, nullable=True),
+                       Column('site', VARCHAR(255), nullable=True),
+                       Column('totins', BIGINT, nullable=True),
+                       Column('fpops', BIGINT, nullable=True),
+                       Column('fpins', BIGINT, nullable=True),
+                       Column('ldins', BIGINT, nullable=True),
+                       Column('srins', BIGINT, nullable=True),
+                       Column('l3misses', BIGINT, nullable=True),
+                       Column('l2misses', BIGINT, nullable=True),
+                       Column('l1misses', BIGINT, nullable=True),
+                       **table_keywords
+                       )
+
+Index('job_metrics_dag_job_id_idx', st_job_metrics.c.dag_job_id)
+orm.mapper(JobMetrics, st_job_metrics)
 
 st_anomalies = Table('anomalies', metadata,
                      Column('anomaly_id', KeyInteger, primary_key=True, nullable=False),
@@ -592,6 +594,9 @@
 Index('anomalies_ts_idx', st_anomalies.c.ts)
 orm.mapper(Anomaly, st_anomalies)
 
+#
+# Panorama extras end
+#
 
 # ---------------------------------------------
 # DASHBOARD
@@ -628,7 +633,7 @@
     # effect - ie: it is the combo of the three columns that make a row
     # unique.
     Column('wf_id', KeyInteger, ForeignKey('master_workflow.wf_id', ondelete='CASCADE'), nullable=False, primary_key=True),
-    Column('state', Enum('WORKFLOW_STARTED', 'WORKFLOW_TERMINATED'), nullable=False, primary_key=True),
+    Column('state', Enum('WORKFLOW_STARTED', 'WORKFLOW_TERMINATED', name='master_workflow_state'), nullable=False, primary_key=True),
     Column('timestamp', NUMERIC(precision=16,scale=6), nullable=False, primary_key=True),
     Column('restart_count', INT, nullable=False),
     Column('status', INT, nullable=True),
@@ -649,7 +654,7 @@
     Column('name', String(100), nullable=False),
     Column('created', DateTime, nullable=False),
     Column('updated', DateTime, nullable=False),
-    Column('state', Enum(*EnsembleStates), nullable=False),
+    Column('state', Enum(*EnsembleStates, name='ensemble_state'), nullable=False),
     Column('max_running', Integer, nullable=False),
     Column('max_planning', Integer, nullable=False),
     Column('username', String(100), nullable=False),
@@ -669,7 +674,7 @@
     Column('basedir', String(512), nullable=False),
     Column('created', DateTime, nullable=False),
     Column('updated', DateTime, nullable=False),
-    Column('state', Enum(*EnsembleWorkflowStates), nullable=False),
+    Column('state', Enum(*EnsembleWorkflowStates, name='ensemble_wf_state'), nullable=False),
     Column('priority', Integer, nullable=False),
     Column('wf_uuid', String(36)),
     Column('submitdir', String(512)),
@@ -699,37 +704,36 @@
 )
 orm.mapper(Sequences, rc_sequences)
 
+
 rc_lfn = Table('rc_lfn', metadata,
-    Column('id', KeyInteger, primary_key=True, nullable=False),
+    Column('lfn_id', KeyInteger, primary_key=True, nullable=False),
     Column('lfn', VARCHAR(245), nullable=False),
+    **table_keywords
+)
+
+Index('ix_rc_lfn', rc_lfn.c.lfn, unique=True)
+orm.mapper(RCLFN, rc_lfn)
+
+
+rc_pfn = Table('rc_pfn', metadata,
+    Column('pfn_id', KeyInteger, primary_key=True, nullable=False),
+    Column('lfn_id', KeyInteger, ForeignKey('rc_lfn.lfn_id', ondelete='CASCADE'), nullable=False),
     Column('pfn', VARCHAR(245), nullable=False),
     Column('site', VARCHAR(245)),
-    UniqueConstraint('lfn', 'pfn', 'site', name='sk_rc_lfn'),
-    **table_keywords
-)
-
-Index('ix_rc_lfn', rc_lfn.c.lfn)
-orm.mapper(RCLFN, rc_lfn)
-
-<<<<<<< HEAD
-rc_attr = Table('rc_attr', metadata,
-    Column('id', KeyInteger, ForeignKey('rc_lfn.id', ondelete='CASCADE', name='fk_rc_attr'), primary_key=True, nullable=False),
-    Column('name', VARCHAR(64), nullable=False, primary_key=True),
-    Column('value', VARCHAR(32), nullable=False),
-    **table_keywords
-)
-
-Index('ix_rc_attr', rc_attr.c.name, unique=True)
-orm.mapper(RCAttr, rc_attr)
-=======
+    **table_keywords
+)
+
+Index('UNIQUE_PFN', rc_pfn.c.lfn_id, rc_pfn.c.pfn, rc_pfn.c.site, unique=True)
+orm.mapper(RCPFN, rc_pfn)
+
+
 rc_meta = Table('rc_meta', metadata,
     Column('meta_id', KeyInteger, primary_key=True, nullable=False),
     Column('lfn_id', KeyInteger, ForeignKey('rc_lfn.lfn_id', ondelete='CASCADE'), nullable=False),
-    Column('key', VARCHAR(245), nullable=False),
+    Column('name', VARCHAR(245), nullable=False),
     Column('value', VARCHAR(245), nullable=False),
     **table_keywords
 )
 
-Index('rc_meta_unique', rc_meta.c.lfn_id, rc_meta.c.key, unique=True)
-orm.mapper(RCMeta, rc_meta)
->>>>>>> d37a5ba8
+Index('rc_meta_unique', rc_meta.c.lfn_id, rc_meta.c.name, unique=True)
+orm.mapper(RCMeta, rc_meta)