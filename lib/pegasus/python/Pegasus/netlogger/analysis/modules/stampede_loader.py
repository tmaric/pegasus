--- conflicted
+++ resolved
@@ -66,13 +66,8 @@
         # a function from the stampede_schema module.
         try:
             SQLAlchemyInit.__init__(self, connString, initializeToPegasusDB, **_kw)
-<<<<<<< HEAD
         except exc.OperationalError, e:
-            self.log.error('init', msg='%s' % ErrorStrings.get_init_error(e))
-=======
-        except exceptions.OperationalError, e:
             self.log.error('init', msg='Connection String %s  %s' % (connString ,ErrorStrings.get_init_error(e)))
->>>>>>> 8a1c32cb
             raise RuntimeError
 
         # Check the schema version before proceeding.
