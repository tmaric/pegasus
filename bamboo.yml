project:
  key: PEGASUS
  name: Pegasus
  plans:
    - key: BNT49
      name: Build & Test (master)
      scm:
        - !git
          name: Pegasus
          url: https://github.com/pegasus-isi/pegasus.git
          branch: master
      stages:
        - name: Source Checkout
          jobs:
            - key: DIST
              name: Source checkout and distribution
              description: Create the full distribution tarball
              tasks:
                - !checkout
                  description: Checks the Pegasus code out from our source repository
                  forceCleanBuild: true
                  repositories:
                    - name: Pegasus
                      checkoutDirectory: pegasus-source
                - !script
                  description: Create source tarballs
                  inlineScript:
                    interpreter: !scriptInterpreter LEGACY_SH_BAT
                    scriptBody: |
                      set -e
                      set -x

                      pwd
                      ls -la

                      VERSION=`pegasus-source/release-tools/getversion`

                      # Make sure it is clean
                      (cd pegasus-source && ant clean)

                      # We need a versioned copy to put on the website that
                      # excludes git files, but include the generated docs
                      (cd pegasus-source && ant dist-source swamp-tarballs && mv dist/pegasus-$VERSION.tar.gz ..)
                      
                      # pegasus-source.tar.gz is a tarball which is used to in subsequent buildsteps
                      # make this a copy of the generated source tarball to keep everyhing
                      # consistent
                      (cd pegasus-source/dist && tar xzf ../../pegasus-$VERSION.tar.gz && mv pegasus-$VERSION pegasus-source && tar -czf ../../pegasus-source.tar.gz pegasus-source && rm -rf pegasus-source)

                      # Create the source tarball for python source files using setup.py
                      (cd pegasus-source && ant dist-python-source && mv dist/pegasus-python-source-$VERSION.tar.gz ..)

              artifactDefinitions:
                - name: pegasus-python-source-versioned
                  copyPattern: 'pegasus-python-source-*.tar.gz'
                  isShared: true
                - name: pegasus-source-versioned
                  copyPattern: 'pegasus-?.*.tar.gz'
                  isShared: true
                - name: pegasus-source-versioned-swamp-c
                  copyPattern: 'pegasus-swamp-c-?.*.tar.gz'
                  isShared: true
                - name: pegasus-source-versioned-swamp-java
                  copyPattern: 'pegasus-swamp-java-?.*.tar.gz'
                  isShared: true
                - name: pegasus-source-versioned-swamp-python
                  copyPattern: 'pegasus-swamp-python-?.*.tar.gz'
                  isShared: true
                - name: pegasus-source
                  copyPattern: 'pegasus-source.tar.gz'
                  isShared: true
              requirements:
                - capabilityKey: docbuild
                  matchType: !equals
                    matchValue: true
              miscellaneous:
                cleanWorkingDirectoryAfterEachBuild: true

        - name: Unit Tests
          description: Run Unit Tests on Code and Binaries
          jobs:
            - key: D9CUT
              name: Debian 9 Unit Tests
              tasks:
                - !script
                  description: Untar source
                  inlineScript:
                    interpreter: !scriptInterpreter LEGACY_SH_BAT
                    scriptBody: "tar xzf pegasus-source.tar.gz"
                - !script
                  description: Unit Tests
                  inlineScript:
                    interpreter: !scriptInterpreter LEGACY_SH_BAT
                    scriptBody: |
                      TAG=${bamboo_TAG_DEBIAN_9}

                      /opt/docker/docker-bamboo-wrapper pull pegasus/pegasus:${TAG}

                      /opt/docker/docker-bamboo-wrapper run \
                      --rm \
                      --volume ${bamboo_build_working_directory}/pegasus-source:/home/bamboo/pegasus-source \
                      --entrypoint ant \
                      pegasus/pegasus:${TAG} test-kickstart test-pmc test-transfer
              artifactDependencies:
                - name: pegasus-source
              requirements:
                - capabilityKey: system.docker.executable
                  matchType: !exists exists
              miscellaneous:
                cleanWorkingDirectoryAfterEachBuild: true
            - key: D9JUT
              name: Debian 9 Java Unit Tests
              tasks:
                - !script
                  description: Untar source
                  inlineScript:
                    interpreter: !scriptInterpreter LEGACY_SH_BAT
                    scriptBody: "tar xzf pegasus-source.tar.gz"
                - !script
                  description: Java Unit Tests
                  inlineScript:
                    interpreter: !scriptInterpreter LEGACY_SH_BAT
                    scriptBody: |
                      TAG=${bamboo_TAG_DEBIAN_9}

                      /opt/docker/docker-bamboo-wrapper pull pegasus/pegasus:${TAG}

                      /opt/docker/docker-bamboo-wrapper run \
                      --rm \
                      --entrypoint ant \
                      --env "USER=bamboo" \
                      --volume ${bamboo_build_working_directory}/pegasus-source:/home/bamboo/pegasus-source \
                      pegasus/pegasus:${TAG} test-java
              artifactDependencies:
                - name: pegasus-source
              requirements:
                - capabilityKey: system.docker.executable
                  matchType: !exists exists
              miscellaneous:
                cleanWorkingDirectoryAfterEachBuild: true
            - key: D9PUT
              name: Debian 9 Python Unit Tests
              tasks:
                - !script
                  description: Untar source
                  inlineScript:
                    interpreter: !scriptInterpreter LEGACY_SH_BAT
                    scriptBody: "tar xzf pegasus-source.tar.gz"
                - !script
                  description: Python Unit Tests
                  inlineScript:
                    interpreter: !scriptInterpreter LEGACY_SH_BAT
                    scriptBody: |
                      TAG=${bamboo_TAG_DEBIAN_9}

                      /opt/docker/docker-bamboo-wrapper pull pegasus/pegasus:${TAG}

                      /opt/docker/docker-bamboo-wrapper run \
                      --rm \
                      --entrypoint ant \
                      --env "USER=bamboo" \
                      --volume ${bamboo_build_working_directory}/pegasus-source:/home/bamboo/pegasus-source \
                      pegasus/pegasus:${TAG} test-python
              artifactDependencies:
                - name: pegasus-source
              requirements:
                - capabilityKey: system.docker.executable
                  matchType: !exists exists
              miscellaneous:
                cleanWorkingDirectoryAfterEachBuild: true
            - key: D10CUT
              name: Debian 10 Unit Tests
              tasks:
                - !script
                  description: Untar source
                  inlineScript:
                    interpreter: !scriptInterpreter LEGACY_SH_BAT
                    scriptBody: "tar xzf pegasus-source.tar.gz"
                - !script
                  description: Unit Tests
                  inlineScript:
                    interpreter: !scriptInterpreter LEGACY_SH_BAT
                    scriptBody: |
                      TAG=${bamboo_TAG_DEBIAN_10}

                      /opt/docker/docker-bamboo-wrapper pull pegasus/pegasus:${TAG}

                      /opt/docker/docker-bamboo-wrapper run \
                      --rm \
                      --volume ${bamboo_build_working_directory}/pegasus-source:/home/bamboo/pegasus-source \
                      --entrypoint ant \
                      pegasus/pegasus:${TAG} test-kickstart test-pmc test-transfer
              artifactDependencies:
                - name: pegasus-source
              requirements:
                - capabilityKey: system.docker.executable
                  matchType: !exists exists
              miscellaneous:
                cleanWorkingDirectoryAfterEachBuild: true
            - key: D10JUT
              name: Debian 10 Java Unit Tests
              tasks:
                - !script
                  description: Untar source
                  inlineScript:
                    interpreter: !scriptInterpreter LEGACY_SH_BAT
                    scriptBody: "tar xzf pegasus-source.tar.gz"
                - !script
                  description: Java Unit Tests
                  inlineScript:
                    interpreter: !scriptInterpreter LEGACY_SH_BAT
                    scriptBody: |
                      TAG=${bamboo_TAG_DEBIAN_10}

                      /opt/docker/docker-bamboo-wrapper pull pegasus/pegasus:${TAG}

                      /opt/docker/docker-bamboo-wrapper run \
                      --rm \
                      --entrypoint ant \
                      --env "USER=bamboo" \
                      --volume ${bamboo_build_working_directory}/pegasus-source:/home/bamboo/pegasus-source \
                      pegasus/pegasus:${TAG} test-java
              artifactDependencies:
                - name: pegasus-source
              requirements:
                - capabilityKey: system.docker.executable
                  matchType: !exists exists
              miscellaneous:
                cleanWorkingDirectoryAfterEachBuild: true
            - key: D10PUT
              name: Debian 10 Python Unit Tests
              tasks:
                - !script
                  description: Untar source
                  inlineScript:
                    interpreter: !scriptInterpreter LEGACY_SH_BAT
                    scriptBody: "tar xzf pegasus-source.tar.gz"
                - !script
                  description: Python Unit Tests
                  inlineScript:
                    interpreter: !scriptInterpreter LEGACY_SH_BAT
                    scriptBody: |
                      TAG=${bamboo_TAG_DEBIAN_10}

                      /opt/docker/docker-bamboo-wrapper pull pegasus/pegasus:${TAG}

                      /opt/docker/docker-bamboo-wrapper run \
                      --rm \
                      --entrypoint ant \
                      --env "USER=bamboo" \
                      --volume ${bamboo_build_working_directory}/pegasus-source:/home/bamboo/pegasus-source \
                      pegasus/pegasus:${TAG} test-python
              artifactDependencies:
                - name: pegasus-source
              requirements:
                - capabilityKey: system.docker.executable
                  matchType: !exists exists
              miscellaneous:
                cleanWorkingDirectoryAfterEachBuild: true
            - key: OCUT
              name: OSX Unit Tests
              tasks:
                - !script
                  description: Untar source
                  inlineScript:
                    interpreter: !scriptInterpreter LEGACY_SH_BAT
                    scriptBody: "tar xzf pegasus-source.tar.gz"
                - !script
                  description: Unit Tests
                  inlineScript:
                    interpreter: !scriptInterpreter LEGACY_SH_BAT
                    scriptBody: |
                      # We need /usr/local/bin because of homebrew
                      export PATH=$PATH:/usr/local/bin:/Library/TeX/texbin
                      cd pegasus-source
                      ant test-kickstart test-transfer
              artifactDependencies:
                - name: pegasus-source
              requirements:
                - capabilityKey: platform
                  matchType: !equals
                    matchValue: macos
              miscellaneous:
                cleanWorkingDirectoryAfterEachBuild: true
            - key:  R6CUT
              name: RHEL 6 Unit Tests
              tasks:
                - !script
                  description: Untar source
                  inlineScript:
                    interpreter: !scriptInterpreter LEGACY_SH_BAT
                    scriptBody: "tar xzf pegasus-source.tar.gz"
                - !script
                  description: Unit Tests
                  inlineScript:
                    interpreter: !scriptInterpreter LEGACY_SH_BAT
                    scriptBody: |
                      TAG=${bamboo_TAG_CENTOS_6}

                      /opt/docker/docker-bamboo-wrapper pull pegasus/pegasus:${TAG}

                      /opt/docker/docker-bamboo-wrapper run \
                      --rm \
                      --volume ${bamboo_build_working_directory}/pegasus-source:/home/bamboo/pegasus-source \
                      --entrypoint ant \
                      pegasus/pegasus:${TAG} test-kickstart test-pmc test-transfer
              artifactDependencies:
                - name: pegasus-source
              requirements:
                - capabilityKey: system.docker.executable
                  matchType: !exists exists
              miscellaneous:
                cleanWorkingDirectoryAfterEachBuild: true
            - key: R6JUT
              name: RHEL 6 Java Unit Tests
              tasks:
                - !script
                  description: Untar source
                  inlineScript:
                    interpreter: !scriptInterpreter LEGACY_SH_BAT
                    scriptBody: "tar xzf pegasus-source.tar.gz"
                - !script
                  description: Java Unit Tests
                  inlineScript:
                    interpreter: !scriptInterpreter LEGACY_SH_BAT
                    scriptBody: |
                      TAG=${bamboo_TAG_CENTOS_6}

                      /opt/docker/docker-bamboo-wrapper pull pegasus/pegasus:${TAG}

                      /opt/docker/docker-bamboo-wrapper run \
                      --rm \
                      --entrypoint ant \
                      --env "USER=bamboo" \
                      --volume ${bamboo_build_working_directory}/pegasus-source:/home/bamboo/pegasus-source \
                      pegasus/pegasus:${TAG} test-java
              artifactDependencies:
                - name: pegasus-source
              requirements:
                - capabilityKey: system.docker.executable
                  matchType: !exists exists
              miscellaneous:
                cleanWorkingDirectoryAfterEachBuild: true
            - key: R6PUT
              name: RHEL 6 Python Unit Tests
              tasks:
                - !script
                  description: Untar source
                  inlineScript:
                    interpreter: !scriptInterpreter LEGACY_SH_BAT
                    scriptBody: "tar xzf pegasus-source.tar.gz"
                - !script
                  description: Python Unit Tests
                  inlineScript:
                    interpreter: !scriptInterpreter LEGACY_SH_BAT
                    scriptBody: |
                      TAG=${bamboo_TAG_CENTOS_6}

                      /opt/docker/docker-bamboo-wrapper pull pegasus/pegasus:${TAG}

                      /opt/docker/docker-bamboo-wrapper run \
                      --rm \
                      --entrypoint ant \
                      --env "USER=bamboo" \
                      --volume ${bamboo_build_working_directory}/pegasus-source:/home/bamboo/pegasus-source \
                      pegasus/pegasus:${TAG} test-python
              artifactDependencies:
                - name: pegasus-source
              requirements:
                - capabilityKey: system.docker.executable
                  matchType: !exists exists
              miscellaneous:
                cleanWorkingDirectoryAfterEachBuild: true
            - key: R7CUT
              name: RHEL 7 Unit Tests
              tasks:
                - !script
                  description: Untar source
                  inlineScript:
                    interpreter: !scriptInterpreter LEGACY_SH_BAT
                    scriptBody: "tar xzf pegasus-source.tar.gz"
                - !script
                  description: Unit Tests
                  inlineScript:
                    interpreter: !scriptInterpreter LEGACY_SH_BAT
                    scriptBody: |
                      TAG=${bamboo_TAG_CENTOS_7}

                      /opt/docker/docker-bamboo-wrapper pull pegasus/pegasus:${TAG}

                      /opt/docker/docker-bamboo-wrapper run \
                      --rm \
                      --volume ${bamboo_build_working_directory}/pegasus-source:/home/bamboo/pegasus-source \
                      --entrypoint ant \
                      pegasus/pegasus:${TAG} test-kickstart test-pmc test-transfer
              artifactDependencies:
                - name: pegasus-source
              requirements:
                - capabilityKey: system.docker.executable
                  matchType: !exists exists
              miscellaneous:
                cleanWorkingDirectoryAfterEachBuild: true
            - key: R7JUT
              name: RHEL 7 Java Unit Tests
              tasks:
                - !script
                  description: Untar source
                  inlineScript:
                    interpreter: !scriptInterpreter LEGACY_SH_BAT
                    scriptBody: "tar xzf pegasus-source.tar.gz"
                - !script
                  description: Java Unit Tests
                  inlineScript:
                    interpreter: !scriptInterpreter LEGACY_SH_BAT
                    scriptBody: |
                      TAG=${bamboo_TAG_CENTOS_7}

                      /opt/docker/docker-bamboo-wrapper pull pegasus/pegasus:${TAG}

                      /opt/docker/docker-bamboo-wrapper run \
                      --rm \
                      --entrypoint ant \
                      --env "USER=bamboo" \
                      --volume ${bamboo_build_working_directory}/pegasus-source:/home/bamboo/pegasus-source \
                      pegasus/pegasus:${TAG} test-java
              artifactDependencies:
                - name: pegasus-source
              requirements:
                - capabilityKey: system.docker.executable
                  matchType: !exists exists
              miscellaneous:
                cleanWorkingDirectoryAfterEachBuild: true
            - key: R7PUT
              name: RHEL 7 Python Unit Tests
              tasks:
                - !script
                  description: Untar source
                  inlineScript:
                    interpreter: !scriptInterpreter LEGACY_SH_BAT
                    scriptBody: "tar xzf pegasus-source.tar.gz"
                - !script
                  description: Python Unit Tests
                  inlineScript:
                    interpreter: !scriptInterpreter LEGACY_SH_BAT
                    scriptBody: |
                      TAG=${bamboo_TAG_CENTOS_7}

                      /opt/docker/docker-bamboo-wrapper pull pegasus/pegasus:${TAG}

                      /opt/docker/docker-bamboo-wrapper run \
                      --rm \
                      --entrypoint ant \
                      --env "USER=bamboo" \
                      --volume ${bamboo_build_working_directory}/pegasus-source:/home/bamboo/pegasus-source \
                      pegasus/pegasus:${TAG} test-python
              artifactDependencies:
                - name: pegasus-source
              requirements:
                - capabilityKey: system.docker.executable
                  matchType: !exists exists
              miscellaneous:
                cleanWorkingDirectoryAfterEachBuild: true
            - key: UTCUZ
              name: Ubuntu Zesty Unit Tests
              tasks:
                - !script
                  description: Untar source
                  inlineScript:
                    interpreter: !scriptInterpreter LEGACY_SH_BAT
                    scriptBody: "tar xzf pegasus-source.tar.gz"
                - !script
                  description: Unit Tests
                  inlineScript:
                    interpreter: !scriptInterpreter LEGACY_SH_BAT
                    scriptBody: |
                      TAG=${bamboo_TAG_UBUNTU_17}

                      /opt/docker/docker-bamboo-wrapper pull pegasus/pegasus:${TAG}

                      /opt/docker/docker-bamboo-wrapper run \
                      --rm \
                      --volume ${bamboo_build_working_directory}/pegasus-source:/home/bamboo/pegasus-source \
                      --entrypoint ant \
                      pegasus/pegasus:${TAG} test-kickstart test-pmc test-transfer
              artifactDependencies:
                - name: pegasus-source
              requirements:
                - capabilityKey: system.docker.executable
                  matchType: !exists exists
              miscellaneous:
                cleanWorkingDirectoryAfterEachBuild: true
            - key: UTJUZ
              name: Ubuntu Zesty Java Unit Tests
              tasks:
                - !script
                  description: Untar source
                  inlineScript:
                    interpreter: !scriptInterpreter LEGACY_SH_BAT
                    scriptBody: "tar xzf pegasus-source.tar.gz"
                - !script
                  description: Java Unit Tests
                  inlineScript:
                    interpreter: !scriptInterpreter LEGACY_SH_BAT
                    scriptBody: |
                      TAG=${bamboo_TAG_UBUNTU_17}

                      /opt/docker/docker-bamboo-wrapper pull pegasus/pegasus:${TAG}

                      /opt/docker/docker-bamboo-wrapper run \
                      --rm \
                      --entrypoint ant \
                      --env "USER=bamboo" \
                      --volume ${bamboo_build_working_directory}/pegasus-source:/home/bamboo/pegasus-source \
                      pegasus/pegasus:${TAG} test-java
              artifactDependencies:
                - name: pegasus-source
              requirements:
                - capabilityKey: system.docker.executable
                  matchType: !exists exists
              miscellaneous:
                cleanWorkingDirectoryAfterEachBuild: true
            - key: UTPUZ
              name: Ubuntu Zesty Python Unit Tests
              tasks:
                - !script
                  description: Untar source
                  inlineScript:
                    interpreter: !scriptInterpreter LEGACY_SH_BAT
                    scriptBody: "tar xzf pegasus-source.tar.gz"
                - !script
                  description: Python Unit Tests
                  inlineScript:
                    interpreter: !scriptInterpreter LEGACY_SH_BAT
                    scriptBody: |
                      TAG=${bamboo_TAG_UBUNTU_17}

                      /opt/docker/docker-bamboo-wrapper pull pegasus/pegasus:${TAG}

                      /opt/docker/docker-bamboo-wrapper run \
                      --rm \
                      --entrypoint ant \
                      --env "USER=bamboo" \
                      --volume ${bamboo_build_working_directory}/pegasus-source:/home/bamboo/pegasus-source \
                      pegasus/pegasus:${TAG} test-python
              artifactDependencies:
                - name: pegasus-source
              requirements:
                - capabilityKey: system.docker.executable
                  matchType: !exists exists
              miscellaneous:
                cleanWorkingDirectoryAfterEachBuild: true

        - name: Build
          description: Build Pegasus
          jobs:
            - key: DOCGEN
              name: Build Docs
              tasks:
                - !script
                  description: Untar source
                  inlineScript:
                    interpreter: !scriptInterpreter LEGACY_SH_BAT
                    scriptBody: "tar xzf pegasus-source.tar.gz"
                - !customTask
                  pluginKey: com.atlassian.bamboo.plugins.ant:task.builder.ant
                  description: Build Documentation
                  taskConfig:
                    label: Ant
                    target: dist-doc
                    buildJdk: JDK
                    workingSubDirectory: pegasus-source
              artifactDefinitions:
                - name: pegasus-doc
                  copyPattern: 'pegasus-doc-*.tar.gz'
                  location: pegasus-source/dist
                  isShared: true
              artifactDependencies:
                - name: pegasus-source
              requirements:
                - capabilityKey: docbuild
                  matchType: !exists exists
              miscellaneous:
                cleanWorkingDirectoryAfterEachBuild: true
            - key: BR
              name: Build R
              tasks:
                - !script
                  description: Untar source
                  inlineScript:
                    interpreter: !scriptInterpreter LEGACY_SH_BAT
                    scriptBody: "tar xzf pegasus-source.tar.gz"
                - !customTask
                  pluginKey: com.atlassian.bamboo.plugins.ant:task.builder.ant
                  description: Build R DAX Package
                  taskConfig:
                    label: Ant
                    target: dist-r
                    buildJdk: JDK
                    workingSubDirectory: pegasus-source
              artifactDefinitions:
                - name: pegasus-r-dax3
                  copyPattern: 'pegasus-r-dax3*.tar.gz'
                  location: pegasus-source/dist
                  isShared: true
              artifactDependencies:
                - name: pegasus-source
              requirements:
                - capabilityKey: docbuild
                  matchType: !exists exists
              miscellaneous:
                cleanWorkingDirectoryAfterEachBuild: true
            - key: BXR632
              name: Build x86 RHEL 6
              enabled: false
              tasks:
                - !script
                  description: Untar source
                  inlineScript:
                    interpreter: !scriptInterpreter LEGACY_SH_BAT
                    scriptBody: "tar xzf pegasus-source.tar.gz"
                - !customTask
                  pluginKey: com.atlassian.bamboo.plugins.ant:task.builder.ant
                  description: Binary Packages
                  taskConfig:
                    label: Ant
                    target: dist-rpm dist-worker dist-release
                    buildJdk: JDK
                    workingSubDirectory: pegasus-source
              artifactDefinitions:
                - name: pegasus-binary-x86_rhel_6
                  copyPattern: 'pegasus-binary-*-x86_rhel_6.tar.gz'
                  location: pegasus-source/dist
                  isShared: true
                - name: pegasus-rpm-x86_rhel_6
                  copyPattern: 'pegasus-*i?86.rpm'
                  location: pegasus-source/dist
                  isShared: true
                - name: pegasus-worker-x86_rhel_6
                  copyPattern: 'pegasus-worker-*-x86_rhel_6.tar.gz'
                  location: pegasus-source/dist
                  isShared: true
              artifactDependencies:
                - name: pegasus-source
              requirements:
                - capabilityKey: arch
                  matchType: !equals
                    matchValue: x86
                - capabilityKey: platform
                  matchType: !equals
                    matchValue: rhel
                - capabilityKey: release
                  matchType: !matches
                    regex: 6.*
              miscellaneous:
                cleanWorkingDirectoryAfterEachBuild: true
            - key: BXR6
              name: Build x86_64 RHEL 6
              tasks:
                - !script
                  description: Untar source
                  inlineScript:
                    interpreter: !scriptInterpreter LEGACY_SH_BAT
                    scriptBody: "tar xzf pegasus-source.tar.gz"
                - !script
                  description: Binary Packages
                  inlineScript:
                    interpreter: !scriptInterpreter LEGACY_SH_BAT
                    scriptBody: |
                      TAG=${bamboo_TAG_CENTOS_6}

                      /opt/docker/docker-bamboo-wrapper pull pegasus/pegasus:${TAG}

                      /opt/docker/docker-bamboo-wrapper run \
                      --rm \
                      --volume ${bamboo_build_working_directory}/pegasus-source:/home/bamboo/pegasus-source \
                      --entrypoint ant \
                      pegasus/pegasus:${TAG} \
                      dist-rpm dist-worker dist-release
              artifactDefinitions:
                - name: pegasus-binary-x86_64_rhel_6
                  copyPattern: 'pegasus-binary-*-x86_64_rhel_6.tar.gz'
                  location: pegasus-source/dist
                  isShared: true
                - name: pegasus-rpm-x86_64_rhel_6
                  copyPattern: '*x86_64.rpm'
                  location: pegasus-source/dist
                  isShared: true
                - name: pegasus-srcrpm
                  copyPattern: '*.src.rpm'
                  location: pegasus-source/dist
                  isShared: true
                - name: pegasus-worker-x86_64_rhel_6
                  copyPattern: 'pegasus-worker-*-x86_64_rhel_6.tar.gz'
                  location: pegasus-source/dist
                  isShared: true
              artifactDependencies:
                - name: pegasus-source
              requirements:
                - capabilityKey: system.docker.executable
                  matchType: !exists exists
              miscellaneous:
                cleanWorkingDirectoryAfterEachBuild: true
            - key: BXR7
              name: Build x86_64 RHEL 7
              tasks:
                - !script
                  description: Untar source
                  inlineScript:
                    interpreter: !scriptInterpreter LEGACY_SH_BAT
                    scriptBody: "tar xzf pegasus-source.tar.gz"
                - !script
                  description: Binary Packages
                  inlineScript:
                    interpreter: !scriptInterpreter LEGACY_SH_BAT
                    scriptBody: |
                      TAG=${bamboo_TAG_CENTOS_7}

                      /opt/docker/docker-bamboo-wrapper pull pegasus/pegasus:${TAG}

                      /opt/docker/docker-bamboo-wrapper run \
                      --rm \
                      --volume ${bamboo_build_working_directory}/pegasus-source:/home/bamboo/pegasus-source \
                      --entrypoint ant \
                      pegasus/pegasus:${TAG} \
                      dist-rpm dist-worker dist-release
              artifactDefinitions:
                - name: pegasus-binary-x86_64_rhel_7
                  copyPattern: 'pegasus-binary-*-x86_64_rhel_7.tar.gz'
                  location: pegasus-source/dist
                  isShared: true
                - name: pegasus-rpm-x86_64_rhel_7
                  copyPattern: '*x86_64.rpm'
                  location: pegasus-source/dist
                  isShared: true
                - name: pegasus-worker-x86_64_rhel_7
                  copyPattern: 'pegasus-worker-*-x86_64_rhel_7.tar.gz'
                  location: pegasus-source/dist
                  isShared: true
              artifactDependencies:
                - name: pegasus-source
              requirements:
                - capabilityKey: system.docker.executable
                  matchType: !exists exists
              miscellaneous:
                cleanWorkingDirectoryAfterEachBuild: true
            - key: BXDJ
              name: Build x86_64 Debian 8
              tasks:
                - !script
                  description: Untar source
                  inlineScript:
                    interpreter: !scriptInterpreter LEGACY_SH_BAT
                    scriptBody: "tar xzf pegasus-source.tar.gz"
                - !script
                  description: Binary Packages
                  inlineScript:
                    interpreter: !scriptInterpreter LEGACY_SH_BAT
                    scriptBody: |
                      TAG=${bamboo_TAG_DEBIAN_8}

                      /opt/docker/docker-bamboo-wrapper pull pegasus/pegasus:${TAG}

                      /opt/docker/docker-bamboo-wrapper run \
                      --rm \
                      --volume ${bamboo_build_working_directory}/pegasus-source:/home/bamboo/pegasus-source \
                      --entrypoint ant \
                      pegasus/pegasus:${TAG} \
                      clean dist-deb dist-worker dist-release
              artifactDefinitions:
                - name: pegasus-binary-x86_64_deb_8
                  copyPattern: 'pegasus-binary-*-x86_64_deb_8.tar.gz'
                  location: pegasus-source/dist
                  isShared: true
                - name: pegasus-deb-x86_64_deb_8
                  copyPattern: '*.deb'
                  location: pegasus-source/dist
                  isShared: true
                - name: pegasus-worker-x86_64_deb_8
                  copyPattern: 'pegasus-worker-*-x86_64_deb_8.tar.gz'
                  location: pegasus-source/dist
                  isShared: true
              artifactDependencies:
                - name: pegasus-source
              requirements:
                - capabilityKey: system.docker.executable
                  matchType: !exists exists
              miscellaneous:
                cleanWorkingDirectoryAfterEachBuild: true
            - key: BXDS
              name: Build x86_64 Debian 9
              tasks:
                - !script
                  description: Untar source
                  inlineScript:
                    interpreter: !scriptInterpreter LEGACY_SH_BAT
                    scriptBody: "tar xzf pegasus-source.tar.gz"
                - !script
                  description: Binary Packages
                  inlineScript:
                    interpreter: !scriptInterpreter LEGACY_SH_BAT
                    scriptBody: |
                      TAG=${bamboo_TAG_DEBIAN_9}

                      /opt/docker/docker-bamboo-wrapper pull pegasus/pegasus:${TAG}

                      /opt/docker/docker-bamboo-wrapper run \
                      --rm \
                      --volume ${bamboo_build_working_directory}/pegasus-source:/home/bamboo/pegasus-source \
                      --entrypoint ant \
                      pegasus/pegasus:${TAG} \
                      clean dist-deb dist-worker dist-release
              artifactDefinitions:
                - name: pegasus-binary-x86_64_deb_9
                  copyPattern: 'pegasus-binary-*-x86_64_deb_9.tar.gz'
                  location: pegasus-source/dist
                  isShared: true
                - name: pegasus-deb-x86_64_deb_9
                  copyPattern: '*.deb'
                  location: pegasus-source/dist
                  isShared: true
                - name: pegasus-worker-x86_64_deb_9
                  copyPattern: 'pegasus-worker-*-x86_64_deb_9.tar.gz'
                  location: pegasus-source/dist
                  isShared: true
              artifactDependencies:
                - name: pegasus-source
              requirements:
                - capabilityKey: system.docker.executable
                  matchType: !exists exists
              miscellaneous:
                cleanWorkingDirectoryAfterEachBuild: true
            - key: BDEB10
              name: Build x86_64 Debian 10
              tasks:
                - !script
                  description: Untar source
                  inlineScript:
                    interpreter: !scriptInterpreter LEGACY_SH_BAT
                    scriptBody: "tar xzf pegasus-source.tar.gz"
                - !script
                  description: Binary Packages
                  inlineScript:
                    interpreter: !scriptInterpreter LEGACY_SH_BAT
                    scriptBody: |
                      TAG=${bamboo_TAG_DEBIAN_10}

                      /opt/docker/docker-bamboo-wrapper pull pegasus/pegasus:${TAG}

                      /opt/docker/docker-bamboo-wrapper run \
                      --rm \
                      --volume ${bamboo_build_working_directory}/pegasus-source:/home/bamboo/pegasus-source \
                      --entrypoint ant \
                      pegasus/pegasus:${TAG} \
                      clean dist-deb dist-worker dist-release
              artifactDefinitions:
                - name: pegasus-binary-x86_64_deb_10
                  copyPattern: 'pegasus-binary-*-x86_64_deb_10.tar.gz'
                  location: pegasus-source/dist
                  isShared: true
                - name: pegasus-deb-x86_64_deb_10
                  copyPattern: '*.deb'
                  location: pegasus-source/dist
                  isShared: true
                - name: pegasus-worker-x86_64_deb_10
                  copyPattern: 'pegasus-worker-*-x86_64_deb_10.tar.gz'
                  location: pegasus-source/dist
                  isShared: true
              artifactDependencies:
                - name: pegasus-source
              requirements:
                - capabilityKey: system.docker.executable
                  matchType: !exists exists
              miscellaneous:
                cleanWorkingDirectoryAfterEachBuild: true
            - key: BXOSX
              name: Build x86_64 OSX
              tasks:
                - !script
                  description: Untar source
                  inlineScript:
                    interpreter: !scriptInterpreter LEGACY_SH_BAT
                    scriptBody: "tar xzf pegasus-source.tar.gz"
                - !customTask
                  pluginKey: com.atlassian.bamboo.plugins.ant:task.builder.ant
                  description: Binary Packages
                  taskConfig:
                    label: Ant
                    environmentVariables: "PATH=${PATH}:/usr/local/bin:/Library/TeX/texbin"
                    target: dist-worker dist-release dist-macos
                    buildJdk: JDK
                    workingSubDirectory: pegasus-source
              artifactDefinitions:
                - name: pegasus-binary-x86_64_macos
                  copyPattern: 'pegasus-binary-*.tar.gz'
                  location: pegasus-source/dist
                  isShared: true
                - name: pegasus-dmg-x86_64_macos
                  copyPattern: '*.dmg'
                  location: pegasus-source/dist
                  isShared: true
                - name: pegasus-worker-x86_64_macos
                  copyPattern: 'pegasus-worker-*.tar.gz'
                  location: pegasus-source/dist
                  isShared: true
              artifactDependencies:
                - name: pegasus-source
              requirements:
                - capabilityKey: arch
                  matchType: !equals
                    matchValue: x86_64
                - capabilityKey: platform
                  matchType: !equals
                    matchValue: macos
                - capabilityKey: release
                  matchType: !matches
                    regex: 10.*
              miscellaneous:
                cleanWorkingDirectoryAfterEachBuild: true
            - key: BXUX
              name: Build x86_64 Ubuntu Xenial
              tasks:
                - !script
                  description: Untar source
                  inlineScript:
                    interpreter: !scriptInterpreter LEGACY_SH_BAT
                    scriptBody: "tar xzf pegasus-source.tar.gz"
                - !script
                  description: Binary Packages
                  inlineScript:
                    interpreter: !scriptInterpreter LEGACY_SH_BAT
                    scriptBody: |
                      TAG=${bamboo_TAG_UBUNTU_16}

                      /opt/docker/docker-bamboo-wrapper pull pegasus/pegasus:${TAG}

                      /opt/docker/docker-bamboo-wrapper run \
                      --rm \
                      --volume ${bamboo_build_working_directory}/pegasus-source:/home/bamboo/pegasus-source \
                      --entrypoint ant \
                      pegasus/pegasus:${TAG} \
                      clean dist-deb dist-worker dist-release
              artifactDefinitions:
                - name: pegasus-binary-x86_64_ubuntu_16
                  copyPattern: 'pegasus-binary-*-x86_64_ubuntu_16.tar.gz'
                  location: pegasus-source/dist
                  isShared: true
                - name: pegasus-deb-x86_64_ubuntu_16
                  copyPattern: '*.deb'
                  location: pegasus-source/dist
                  isShared: true
                - name: pegasus-worker-x86_64_ubuntu_16
                  copyPattern: 'pegasus-worker-*-x86_64_ubuntu_16.tar.gz'
                  location: pegasus-source/dist
                  isShared: true
              artifactDependencies:
                - name: pegasus-source
              requirements:
                - capabilityKey: system.docker.executable
                  matchType: !exists exists
              miscellaneous:
                cleanWorkingDirectoryAfterEachBuild: true
            - key: BXUZ
              name: Build x86_64 Ubuntu Zesty
              tasks:
                - !script
                  description: Untar source
                  inlineScript:
                    interpreter: !scriptInterpreter LEGACY_SH_BAT
                    scriptBody: "tar xzf pegasus-source.tar.gz"
                - !script
                  description: Binary Packages
                  inlineScript:
                    interpreter: !scriptInterpreter LEGACY_SH_BAT
                    scriptBody: |
                      TAG=${bamboo_TAG_UBUNTU_17}

                      /opt/docker/docker-bamboo-wrapper pull pegasus/pegasus:${TAG}

                      /opt/docker/docker-bamboo-wrapper run \
                      --rm \
                      --volume ${bamboo_build_working_directory}/pegasus-source:/home/bamboo/pegasus-source \
                      --entrypoint ant \
                      pegasus/pegasus:${TAG} \
                      clean dist-deb dist-worker dist-release
              artifactDefinitions:
                - name: pegasus-binary-x86_64_ubuntu_17
                  copyPattern: 'pegasus-binary-*-x86_64_ubuntu_17.tar.gz'
                  location: pegasus-source/dist
                  isShared: true
                - name: pegasus-deb-x86_64_ubuntu_17
                  copyPattern: '*.deb'
                  location: pegasus-source/dist
                  isShared: true
                - name: pegasus-worker-x86_64_ubuntu_17
                  copyPattern: 'pegasus-worker-*-x86_64_ubuntu_17.tar.gz'
                  location: pegasus-source/dist
                  isShared: true
              artifactDependencies:
                - name: pegasus-source
              requirements:
                - capabilityKey: system.docker.executable
                  matchType: !exists exists
              miscellaneous:
                cleanWorkingDirectoryAfterEachBuild: true

        - name: Deploy
          description: Deploy Artifacts
          jobs:
            - key: DA
              name: Deploy Artifacts
              tasks:
                - !script
                  description: Organize artifacts for upload
                  inlineScript:
                    interpreter: !scriptInterpreter LEGACY_SH_BAT
                    scriptBody: |
                      set -e
                      set -x

                      echo
                      echo "Available artifacts are:"
                      ls -lh
                      echo

                      tar xzf pegasus-source.tar.gz
                      VERSION=`./pegasus-source/release-tools/getversion`
                      if [ "X$VERSION" = "X" ]; then
                          echo "Unable to determine Pegasus version! Exiting..."
                          exit 1
                      fi

                      mkdir -p docs
                      tar xzf pegasus-doc-*.tar.gz -C docs

                      DOWNLOADS=pegasus/$VERSION
                      mkdir -p $DOWNLOADS
                      mv pegasus-4*.tar.gz $DOWNLOADS/
                      mv pegasus-swamp-*.tar.gz $DOWNLOADS/
                      mv pegasus-python-source-*.tar.gz $DOWNLOADS/
                      mv pegasus-binary-*.tar.gz $DOWNLOADS/
                      mv pegasus-worker-*.tar.gz $DOWNLOADS/
                      mv pegasus-doc-*.tar.gz $DOWNLOADS/
                      mv *.deb $DOWNLOADS/
                      mv *.rpm $DOWNLOADS/
                      mv *.dmg $DOWNLOADS/
                      mv pegasus-r-dax3*.tar.gz $DOWNLOADS/

                      # debian
                      mkdir -p $DOWNLOADS/debian/dists/jessie/main/binary-amd64
                      cp $DOWNLOADS/pegasus_*deb8_amd64.deb $DOWNLOADS/debian/dists/jessie/main/binary-amd64/
                      mkdir -p $DOWNLOADS/debian/dists/stretch/main/binary-amd64
                      cp $DOWNLOADS/pegasus_*deb9_amd64.deb $DOWNLOADS/debian/dists/stretch/main/binary-amd64/
                      mkdir -p $DOWNLOADS/debian/dists/buster/main/binary-amd64
                      cp $DOWNLOADS/pegasus_*deb10_amd64.deb $DOWNLOADS/debian/dists/buster/main/binary-amd64/

                      # ubuntu
                      mkdir -p $DOWNLOADS/ubuntu/dists/xenial/main/binary-amd64
                      cp $DOWNLOADS/pegasus_*ubuntu16_amd64.deb $DOWNLOADS/ubuntu/dists/xenial/main/binary-amd64/
                      mkdir -p $DOWNLOADS/ubuntu/dists/zesty/main/binary-amd64
                      cp $DOWNLOADS/pegasus_*ubuntu17_amd64.deb $DOWNLOADS/ubuntu/dists/zesty/main/binary-amd64/

                      # rheh
                      mkdir -p $DOWNLOADS/rhel/src
                      cp $DOWNLOADS/pegasus-*.src.rpm $DOWNLOADS/rhel/src/
                      mkdir -p $DOWNLOADS/rhel/6/x86_64
                      cp $DOWNLOADS/pegasus-*el6.x86_64.rpm $DOWNLOADS/rhel/6/x86_64/
                      mkdir -p $DOWNLOADS/rhel/7/x86_64
                      cp $DOWNLOADS/pegasus-*el7.x86_64.rpm $DOWNLOADS/rhel/7/x86_64/

                      # standard filenames for RPMs - used by tutorial VM
                      cd pegasus/$VERSION
                      if [ ! -e pegasus-$VERSION-1.el6.x86_64.rpm ]; then
                          cp pegasus-*el6.x86_64.rpm pegasus-$VERSION-1.el6.x86_64.rpm
                      fi
                      if [ ! -e pegasus-$VERSION-1.el7.x86_64.rpm ]; then
                          cp pegasus-*el7.x86_64.rpm pegasus-$VERSION-1.el7.x86_64.rpm
                      fi
                      cd ../..

                      # no files should be left behind
                      ls -l

                      scp -r $DOWNLOADS download.pegasus.isi.edu:/srv/download.pegasus.isi.edu/public_html/pegasus/

                      # new wordpress site
                      ssh pegasus.isi.edu "mkdir -p /srv/pegasus.isi.edu/public_html/docs/$VERSION"
                      scp -r docs/pegasus-*/share/doc/pegasus/wordpress/* pegasus.isi.edu:/srv/pegasus.isi.edu/public_html/docs/$VERSION/
              artifactDependencies:
                - name: pegasus-binary-x86_64_deb_8
                - name: pegasus-binary-x86_64_deb_9
                - name: pegasus-binary-x86_64_deb_10
                - name: pegasus-binary-x86_64_macos
                - name: pegasus-binary-x86_64_rhel_6
                - name: pegasus-binary-x86_64_rhel_7
                - name: pegasus-binary-x86_64_ubuntu_16
                - name: pegasus-binary-x86_64_ubuntu_17
                #- name: pegasus-binary-x86_rhel_6
                - name: pegasus-deb-x86_64_deb_8
                - name: pegasus-deb-x86_64_deb_9
                - name: pegasus-deb-x86_64_deb_10
                - name: pegasus-deb-x86_64_ubuntu_16
                - name: pegasus-deb-x86_64_ubuntu_17
                - name: pegasus-dmg-x86_64_macos
                - name: pegasus-doc
                - name: pegasus-python-source-versioned
                - name: pegasus-r-dax3
                - name: pegasus-rpm-x86_64_rhel_6
                - name: pegasus-rpm-x86_64_rhel_7
                #- name: pegasus-rpm-x86_rhel_6
                - name: pegasus-source
                - name: pegasus-source-versioned
                - name: pegasus-source-versioned-swamp-c
                - name: pegasus-source-versioned-swamp-java
                - name: pegasus-source-versioned-swamp-python
                - name: pegasus-srcrpm
                - name: pegasus-worker-x86_64_deb_8
                - name: pegasus-worker-x86_64_deb_9
                - name: pegasus-worker-x86_64_deb_10
                - name: pegasus-worker-x86_64_macos
                - name: pegasus-worker-x86_64_rhel_6
                - name: pegasus-worker-x86_64_rhel_7
                - name: pegasus-worker-x86_64_ubuntu_16
                - name: pegasus-worker-x86_64_ubuntu_17
                #- name: pegasus-worker-x86_rhel_6
              requirements:
                - capabilityKey: hostname
                  matchType: !equals
                    matchValue: build-1.pegasus.isi.edu
              miscellaneous:
                cleanWorkingDirectoryAfterEachBuild: true
      permissions:
        user:
          mayani:
            -  !permission ADMIN
        group:
          ccg-users:
            -  !permission VIEW
            -  !permission BUILD
        other:
          !userType ANONYMOUS_USERS:
            -  !permission VIEW
          !userType LOGGED_IN_USERS:
            -  !permission VIEW
      triggers:
        - !scheduled
          description: Nightly Build
          cronExpression: "0 0 21 * * ?"
      notifications:
        - !email
          address: pegasus-svn@isi.edu
          event: !event JOB_HUNG
        - !email
          address: pegasus-svn@isi.edu
          event: !event FAILED_BUILDS_AND_FIRST_SUCCESSFUL
      variables:
        - key: TAG_CENTOS_6
          value: centos6
        - key: TAG_CENTOS_7
          value: centos7
        - key: TAG_DEBIAN_8
          value: jessie
        - key: TAG_DEBIAN_9
          value: stretch
        - key: TAG_DEBIAN_10
          value: buster
        - key: TAG_UBUNTU_16
          value: xenial
        - key: TAG_UBUNTU_17
          value: zesty

    - key: TVM49
      name: Tutorial VM (master)
      scm:
        - !git
          name: Pegasus
          url: https://github.com/pegasus-isi/pegasus.git
          branch: master
      stages:
        - name: Build Tutorial VM
          description: Build Tutorial VM
          jobs:
            - key: TV
              name: Tutorial VM
              description: Generate Pegasus Tutorial VMs for VirtualBox and AWS EC2.
              tasks:
                - !checkout
                  description: Checks the Pegasus code out from our source repository
                  forceCleanBuild: true
                  repositories:
                    - name: Pegasus
                - !script
                  description: Build and Deploy VM
                  environmentVariables: PATH=/usr/local/bin
                  workingSubDirectory: release-tools/tutorial_vm
                  inlineScript:
                    interpreter: !scriptInterpreter LEGACY_SH_BAT
                    scriptBody: |
                      set -e
                      set -x

                      export PACKER_CACHE_DIR=~/.packer_cache
                      VERSION=`../getversion`

                      if [ "$USER" == "root" ]; then
                          echo "ERROR: Bamboo agent running as root! Restart as user 'bamboo'"
                          exit 1
                      fi

                      PACKER_LOG=1 ./build-vm.sh "${VERSION}"
                - !script
                  description: Cleanup
                  isFinal: true
                  environmentVariables: PATH=/usr/local/bin
                  inlineScript:
                    interpreter: !scriptInterpreter LEGACY_SH_BAT
                    scriptBody: |
                      VERSION=`release-tools/getversion`

                      echo "#################################################"
                      echo "Cleanup, ignore errors reported beyond this point"
                      echo "#################################################"

                      VBoxManage controlvm    "pegasus-tutorial-base-vm-${VERSION}" poweroff
                      VBoxManage discardstate "pegasus-tutorial-base-vm-${VERSION}"
                      VBoxManage unregistervm --delete "pegasus-tutorial-base-vm-${VERSION}"

                      VBoxManage controlvm    "PegasusTutorialVM-${VERSION}" poweroff
                      VBoxManage discardstate "PegasusTutorialVM-${VERSION}"
                      VBoxManage unregistervm --delete "PegasusTutorialVM-${VERSION}"

                      rm -rf ~/VirtualBox\ VMs/{pegasus-tutorial-base-vm-${VERSION},"PegasusTutorialVM-${VERSION}"}

                      exit 0
              requirements:
                - capabilityKey: awscli.installed
                  matchType: !equals
                    matchValue: 'true'
                - capabilityKey: system.builder.command.packer
                  matchType: !exists exists
                - capabilityKey: virtualbox.installed
                  matchType: !equals
                    matchValue: 'true'
              miscellaneous:
                cleanWorkingDirectoryAfterEachBuild: true
      permissions:
        user:
          mayani:
            -  !permission ADMIN
        group:
          ccg-users:
            -  !permission VIEW
            -  !permission BUILD
        other:
          !userType ANONYMOUS_USERS:
            -  !permission VIEW
          !userType LOGGED_IN_USERS:
            -  !permission VIEW
      triggers:
        - !scheduled
          description: Nightly Build
<<<<<<< HEAD
          cronExpression: "0 0 20 * * ?"
=======
          cronExpression: "0 0 22 * * ?"
>>>>>>> ae1d8852
          onlyRunIfOtherPlansArePassing:
            planKeys:
              - PEGASUS-BNT49
      notifications:
        - !email
          address: pegasus-svn@isi.edu
          event: !event JOB_HUNG
        - !email
          address: pegasus-svn@isi.edu
          event: !event FAILED_BUILDS_AND_FIRST_SUCCESSFUL

    - key: WT49
      name: Workflow Tests (master)
      scm:
        - !git
          name: Pegasus
          url: https://github.com/pegasus-isi/pegasus.git
          branch: master
      stages:
        - name: Setup
          description: Setup
          jobs:
            - key: BP
              name: Build Pegasus
              description: Build Pegasus
              tasks:
                - !checkout
                  description: Checks the Pegasus code out from our source repository
                  forceCleanBuild: true
                  repositories:
                    - name: Pegasus
                - !customTask
                  pluginKey: com.atlassian.bamboo.plugins.ant:task.builder.ant
                  description: Binary Packages
                  taskConfig:
                    label: Ant
                    environmentVariables: "PATH=/usr/lib64/mpich/bin:/usr/local/bin:/usr/bin:/usr/local/sbin:/usr/sbin"
                    target: clean dist-worker dist-common compile-pmc
                    buildJdk: JDK
                - !script
                  description: Install Binaries
                  inlineScript:
                    interpreter: !scriptInterpreter LEGACY_SH_BAT
                    scriptBody: |
                      set -e
                      set -x

                      TARGET_DIR=/lizard/scratch-90-days/bamboo/installs

                      NAME=`cd dist && ls | grep -v tar | grep pegasus`
                      echo "Found $NAME"

                      mkdir -p $TARGET_DIR
                      rm -rf $TARGET_DIR/$NAME
                      cp -a dist/$NAME $TARGET_DIR
                - !script
                  description: Create Test Tarball
                  inlineScript:
                    interpreter: !scriptInterpreter LEGACY_SH_BAT
                    scriptBody: |
                      set -e
                      set -x

                      rm -f tests.tar
                      tar cf tests.tar test/
                      cd dist
                      mv pegasus-*/ pegasus

                      # Later on we need to include the worker package
                      #tar rf ../tests.tar pegasus/ pegasus-worker-*.tar.gz
                      tar rf ../tests.tar pegasus/
              requirements:
                - capabilityKey: condor
                  matchType: !exists exists
              artifactDefinitions:
                - name: tests
                  copyPattern: 'tests.tar'
                  isShared: true
              miscellaneous:
                cleanWorkingDirectoryAfterEachBuild: false

        - name: Workflow Tests
          description: Workflow Tests
          jobs:
            - key: CHECKENV
              name: 000-check-env
              description: TODO
              tasks:
                - !script
                  description: Cleanup
                  enabled: false
                  inlineScript:
                    interpreter: !scriptInterpreter LEGACY_SH_BAT
                    scriptBody: "rm -rf pegasus/ test/"
                - !script
                  description: Untar source
                  inlineScript:
                    interpreter: !scriptInterpreter LEGACY_SH_BAT
                    scriptBody: "tar xf tests.tar"
                - !script
                  description: Run Test
                  inlineScript:
                    interpreter: !scriptInterpreter LEGACY_SH_BAT
                    scriptBody: |
                      export PATH=${bamboo_build_working_directory}/pegasus/bin:$PATH
                      test/scripts/launch-bamboo-test-no-jobs ${bamboo_shortJobName}
              requirements:
                - capabilityKey: condor
                  matchType: !exists exists
              artifactDependencies:
                - name: tests
              miscellaneous:
                cleanWorkingDirectoryAfterEachBuild: true
            - key: T1
              name: 001-black-diamond-vanilla-condor
              description: TODO
              tasks:
                - !script
                  description: Cleanup
                  enabled: true
                  inlineScript:
                    interpreter: !scriptInterpreter LEGACY_SH_BAT
                    scriptBody: "rm -rf pegasus/ test/"
                - !script
                  description: Untar source
                  inlineScript:
                    interpreter: !scriptInterpreter LEGACY_SH_BAT
                    scriptBody: "tar xf tests.tar"
                - !script
                  description: Run Test
                  inlineScript:
                    interpreter: !scriptInterpreter LEGACY_SH_BAT
                    scriptBody: |
                      export PATH=${bamboo_build_working_directory}/pegasus/bin:$PATH
                      test/scripts/launch-bamboo-test ${bamboo_shortJobName}
              requirements:
                - capabilityKey: condor
                  matchType: !exists exists
              artifactDependencies:
                - name: tests
              miscellaneous:
                cleanWorkingDirectoryAfterEachBuild: false
            - key: T4N6
              name: 004-montage-condor-io
              description: TODO
              tasks:
                - !script
                  description: Cleanup
                  enabled: true
                  inlineScript:
                    interpreter: !scriptInterpreter LEGACY_SH_BAT
                    scriptBody: "rm -rf pegasus/ test/"
                - !script
                  description: Untar source
                  inlineScript:
                    interpreter: !scriptInterpreter LEGACY_SH_BAT
                    scriptBody: "tar xf tests.tar"
                - !script
                  description: Run Test
                  inlineScript:
                    interpreter: !scriptInterpreter LEGACY_SH_BAT
                    scriptBody: |
                      export PATH=${bamboo_build_working_directory}/pegasus/bin:$PATH
                      test/scripts/launch-bamboo-test ${bamboo_shortJobName}
              requirements:
                - capabilityKey: condor
                  matchType: !exists exists
              artifactDependencies:
                - name: tests
              miscellaneous:
                cleanWorkingDirectoryAfterEachBuild: false
            - key: T4
              name: 004-montage-grid
              description: TODO
              tasks:
                - !script
                  description: Cleanup
                  enabled: true
                  inlineScript:
                    interpreter: !scriptInterpreter LEGACY_SH_BAT
                    scriptBody: "rm -rf pegasus/ test/"
                - !script
                  description: Untar source
                  inlineScript:
                    interpreter: !scriptInterpreter LEGACY_SH_BAT
                    scriptBody: "tar xf tests.tar"
                - !script
                  description: Run Test
                  inlineScript:
                    interpreter: !scriptInterpreter LEGACY_SH_BAT
                    scriptBody: |
                      export PATH=${bamboo_build_working_directory}/pegasus/bin:$PATH
                      test/scripts/launch-bamboo-test ${bamboo_shortJobName}
              requirements:
                - capabilityKey: condor
                  matchType: !exists exists
              artifactDependencies:
                - name: tests
              miscellaneous:
                cleanWorkingDirectoryAfterEachBuild: false
            - key: T4M1
              name: 004-montage-shared-fs
              description: TODO
              tasks:
                - !script
                  description: Cleanup
                  enabled: true
                  inlineScript:
                    interpreter: !scriptInterpreter LEGACY_SH_BAT
                    scriptBody: "rm -rf pegasus/ test/"
                - !script
                  description: Untar source
                  inlineScript:
                    interpreter: !scriptInterpreter LEGACY_SH_BAT
                    scriptBody: "tar xf tests.tar"
                - !script
                  description: Run Test
                  inlineScript:
                    interpreter: !scriptInterpreter LEGACY_SH_BAT
                    scriptBody: |
                      export PATH=${bamboo_build_working_directory}/pegasus/bin:$PATH
                      test/scripts/launch-bamboo-test ${bamboo_shortJobName}
              requirements:
                - capabilityKey: condor
                  matchType: !exists exists
              artifactDependencies:
                - name: tests
              miscellaneous:
                cleanWorkingDirectoryAfterEachBuild: false
            - key: SC004MON
              name: 004-montage-shared-fs-sc
              description: TODO
              tasks:
                - !script
                  description: Cleanup
                  enabled: true
                  inlineScript:
                    interpreter: !scriptInterpreter LEGACY_SH_BAT
                    scriptBody: "rm -rf pegasus/ test/"
                - !script
                  description: Untar source
                  inlineScript:
                    interpreter: !scriptInterpreter LEGACY_SH_BAT
                    scriptBody: "tar xf tests.tar"
                - !script
                  description: Run Test
                  inlineScript:
                    interpreter: !scriptInterpreter LEGACY_SH_BAT
                    scriptBody: |
                      export PATH=${bamboo_build_working_directory}/pegasus/bin:$PATH
                      test/scripts/launch-bamboo-test ${bamboo_shortJobName}
              requirements:
                - capabilityKey: condor
                  matchType: !exists exists
              artifactDependencies:
                - name: tests
              miscellaneous:
                cleanWorkingDirectoryAfterEachBuild: false
            - key: T4N12
              name: 004-montage-staging-site
              description: TODO
              tasks:
                - !script
                  description: Cleanup
                  enabled: true
                  inlineScript:
                    interpreter: !scriptInterpreter LEGACY_SH_BAT
                    scriptBody: "rm -rf pegasus/ test/"
                - !script
                  description: Untar source
                  inlineScript:
                    interpreter: !scriptInterpreter LEGACY_SH_BAT
                    scriptBody: "tar xf tests.tar"
                - !script
                  description: Run Test
                  inlineScript:
                    interpreter: !scriptInterpreter LEGACY_SH_BAT
                    scriptBody: |
                      export PATH=${bamboo_build_working_directory}/pegasus/bin:$PATH
                      test/scripts/launch-bamboo-test ${bamboo_shortJobName}
              requirements:
                - capabilityKey: condor
                  matchType: !exists exists
              artifactDependencies:
                - name: tests
              miscellaneous:
                cleanWorkingDirectoryAfterEachBuild: false
            - key: T4M2
              name: 004-montage-universe-local
              description: TODO
              tasks:
                - !script
                  description: Cleanup
                  enabled: true
                  inlineScript:
                    interpreter: !scriptInterpreter LEGACY_SH_BAT
                    scriptBody: "rm -rf pegasus/ test/"
                - !script
                  description: Untar source
                  inlineScript:
                    interpreter: !scriptInterpreter LEGACY_SH_BAT
                    scriptBody: "tar xf tests.tar"
                - !script
                  description: Run Test
                  inlineScript:
                    interpreter: !scriptInterpreter LEGACY_SH_BAT
                    scriptBody: |
                      export PATH=${bamboo_build_working_directory}/pegasus/bin:$PATH
                      test/scripts/launch-bamboo-test ${bamboo_shortJobName}
              requirements:
                - capabilityKey: condor
                  matchType: !exists exists
              artifactDependencies:
                - name: tests
              miscellaneous:
                cleanWorkingDirectoryAfterEachBuild: false
            - key: T005
              name: 005-galactic-plane
              description: TODO
              enabled: false
              tasks:
                - !script
                  description: Cleanup
                  enabled: true
                  inlineScript:
                    interpreter: !scriptInterpreter LEGACY_SH_BAT
                    scriptBody: "rm -rf pegasus/ test/"
                - !script
                  description: Untar source
                  inlineScript:
                    interpreter: !scriptInterpreter LEGACY_SH_BAT
                    scriptBody: "tar xf tests.tar"
                - !script
                  description: Run Test
                  inlineScript:
                    interpreter: !scriptInterpreter LEGACY_SH_BAT
                    scriptBody: |
                      export PATH=${bamboo_build_working_directory}/pegasus/bin:$PATH
                      test/scripts/launch-bamboo-test ${bamboo_shortJobName}
              requirements:
                - capabilityKey: condor
                  matchType: !exists exists
              artifactDependencies:
                - name: tests
              miscellaneous:
                cleanWorkingDirectoryAfterEachBuild: false
            - key: T6
              name: 006-black-diamond-shell-code-generator
              description: TODO
              tasks:
                - !script
                  description: Cleanup
                  enabled: true
                  inlineScript:
                    interpreter: !scriptInterpreter LEGACY_SH_BAT
                    scriptBody: "rm -rf pegasus/ test/"
                - !script
                  description: Untar source
                  inlineScript:
                    interpreter: !scriptInterpreter LEGACY_SH_BAT
                    scriptBody: "tar xf tests.tar"
                - !script
                  description: Run Test
                  inlineScript:
                    interpreter: !scriptInterpreter LEGACY_SH_BAT
                    scriptBody: |
                      export PATH=${bamboo_build_working_directory}/pegasus/bin:$PATH
                      test/scripts/launch-bamboo-test-no-status ${bamboo_shortJobName}
              requirements:
                - capabilityKey: condor
                  matchType: !exists exists
              artifactDependencies:
                - name: tests
              miscellaneous:
                cleanWorkingDirectoryAfterEachBuild: false
            - key: T7
              name: 007-black-diamond-pegasuslite-local
              description: TODO
              tasks:
                - !script
                  description: Cleanup
                  enabled: true
                  inlineScript:
                    interpreter: !scriptInterpreter LEGACY_SH_BAT
                    scriptBody: "rm -rf pegasus/ test/"
                - !script
                  description: Untar source
                  inlineScript:
                    interpreter: !scriptInterpreter LEGACY_SH_BAT
                    scriptBody: "tar xf tests.tar"
                - !script
                  description: Run Test
                  inlineScript:
                    interpreter: !scriptInterpreter LEGACY_SH_BAT
                    scriptBody: |
                      export PATH=${bamboo_build_working_directory}/pegasus/bin:$PATH
                      test/scripts/launch-bamboo-test ${bamboo_shortJobName}
              requirements:
                - capabilityKey: condor
                  matchType: !exists exists
              artifactDependencies:
                - name: tests
              miscellaneous:
                cleanWorkingDirectoryAfterEachBuild: false
            - key: T8
              name: 008-black-diamond-pegasuslite-condorio
              description: TODO
              tasks:
                - !script
                  description: Cleanup
                  enabled: true
                  inlineScript:
                    interpreter: !scriptInterpreter LEGACY_SH_BAT
                    scriptBody: "rm -rf pegasus/ test/"
                - !script
                  description: Untar source
                  inlineScript:
                    interpreter: !scriptInterpreter LEGACY_SH_BAT
                    scriptBody: "tar xf tests.tar"
                - !script
                  description: Run Test
                  inlineScript:
                    interpreter: !scriptInterpreter LEGACY_SH_BAT
                    scriptBody: |
                      export PATH=${bamboo_build_working_directory}/pegasus/bin:$PATH
                      test/scripts/launch-bamboo-test ${bamboo_shortJobName}
              requirements:
                - capabilityKey: condor
                  matchType: !exists exists
              artifactDependencies:
                - name: tests
              miscellaneous:
                cleanWorkingDirectoryAfterEachBuild: false
            - key: T9
              name: 009-black-diamond-pegasuslite-pegasustransfer
              description: TODO
              tasks:
                - !script
                  description: Cleanup
                  enabled: true
                  inlineScript:
                    interpreter: !scriptInterpreter LEGACY_SH_BAT
                    scriptBody: "rm -rf pegasus/ test/"
                - !script
                  description: Untar source
                  inlineScript:
                    interpreter: !scriptInterpreter LEGACY_SH_BAT
                    scriptBody: "tar xf tests.tar"
                - !script
                  description: Run Test
                  inlineScript:
                    interpreter: !scriptInterpreter LEGACY_SH_BAT
                    scriptBody: |
                      export PATH=${bamboo_build_working_directory}/pegasus/bin:$PATH
                      test/scripts/launch-bamboo-test ${bamboo_shortJobName}
              requirements:
                - capabilityKey: condor
                  matchType: !exists exists
              artifactDependencies:
                - name: tests
              miscellaneous:
                cleanWorkingDirectoryAfterEachBuild: false
            - key: T9A
              name: 009-black-diamond-pegasuslite-pegasustransfer-a
              description: TODO
              tasks:
                - !script
                  description: Cleanup
                  enabled: true
                  inlineScript:
                    interpreter: !scriptInterpreter LEGACY_SH_BAT
                    scriptBody: "rm -rf pegasus/ test/"
                - !script
                  description: Untar source
                  inlineScript:
                    interpreter: !scriptInterpreter LEGACY_SH_BAT
                    scriptBody: "tar xf tests.tar"
                - !script
                  description: Run Test
                  inlineScript:
                    interpreter: !scriptInterpreter LEGACY_SH_BAT
                    scriptBody: |
                      export PATH=${bamboo_build_working_directory}/pegasus/bin:$PATH
                      test/scripts/launch-bamboo-test ${bamboo_shortJobName}
              requirements:
                - capabilityKey: condor
                  matchType: !exists exists
              artifactDependencies:
                - name: tests
              miscellaneous:
                cleanWorkingDirectoryAfterEachBuild: false
            - key: T10A
              name: 010-runtime-clustering - CondorIO
              description: TODO
              tasks:
                - !script
                  description: Cleanup
                  enabled: true
                  inlineScript:
                    interpreter: !scriptInterpreter LEGACY_SH_BAT
                    scriptBody: "rm -rf pegasus/ test/"
                - !script
                  description: Untar source
                  inlineScript:
                    interpreter: !scriptInterpreter LEGACY_SH_BAT
                    scriptBody: "tar xf tests.tar"
                - !script
                  description: Run Test
                  inlineScript:
                    interpreter: !scriptInterpreter LEGACY_SH_BAT
                    scriptBody: |
                      export PATH=${bamboo_build_working_directory}/pegasus/bin:$PATH
                      test/scripts/launch-bamboo-test 010-runtime-clustering runtime-condorio
              requirements:
                - capabilityKey: condor
                  matchType: !exists exists
              artifactDependencies:
                - name: tests
              miscellaneous:
                cleanWorkingDirectoryAfterEachBuild: false
            - key: T10B
              name: 010-runtime-clustering - Non-SharedFS
              description: TODO
              tasks:
                - !script
                  description: Cleanup
                  enabled: true
                  inlineScript:
                    interpreter: !scriptInterpreter LEGACY_SH_BAT
                    scriptBody: "rm -rf pegasus/ test/"
                - !script
                  description: Untar source
                  inlineScript:
                    interpreter: !scriptInterpreter LEGACY_SH_BAT
                    scriptBody: "tar xf tests.tar"
                - !script
                  description: Run Test
                  inlineScript:
                    interpreter: !scriptInterpreter LEGACY_SH_BAT
                    scriptBody: |
                      export PATH=${bamboo_build_working_directory}/pegasus/bin:$PATH
                      test/scripts/launch-bamboo-test 010-runtime-clustering runtime-nonsharedfs
              requirements:
                - capabilityKey: condor
                  matchType: !exists exists
              artifactDependencies:
                - name: tests
              miscellaneous:
                cleanWorkingDirectoryAfterEachBuild: false
            - key: T10C
              name: 010-runtime-clustering - SharedFS
              description: TODO
              tasks:
                - !script
                  description: Cleanup
                  enabled: true
                  inlineScript:
                    interpreter: !scriptInterpreter LEGACY_SH_BAT
                    scriptBody: "rm -rf pegasus/ test/"
                - !script
                  description: Untar source
                  inlineScript:
                    interpreter: !scriptInterpreter LEGACY_SH_BAT
                    scriptBody: "tar xf tests.tar"
                - !script
                  description: Run Test
                  inlineScript:
                    interpreter: !scriptInterpreter LEGACY_SH_BAT
                    scriptBody: |
                      export PATH=${bamboo_build_working_directory}/pegasus/bin:$PATH
                      test/scripts/launch-bamboo-test 010-runtime-clustering runtime-sharedfs
              requirements:
                - capabilityKey: condor
                  matchType: !exists exists
              artifactDependencies:
                - name: tests
              miscellaneous:
                cleanWorkingDirectoryAfterEachBuild: false
            - key: T10D
              name: 010-runtime-clustering SharedFS Staging and No Kickstart
              description: TODO
              tasks:
                - !script
                  description: Cleanup
                  enabled: true
                  inlineScript:
                    interpreter: !scriptInterpreter LEGACY_SH_BAT
                    scriptBody: "rm -rf pegasus/ test/"
                - !script
                  description: Untar source
                  inlineScript:
                    interpreter: !scriptInterpreter LEGACY_SH_BAT
                    scriptBody: "tar xf tests.tar"
                - !script
                  description: Run Test
                  inlineScript:
                    interpreter: !scriptInterpreter LEGACY_SH_BAT
                    scriptBody: |
                      export PATH=${bamboo_build_working_directory}/pegasus/bin:$PATH
                      test/scripts/launch-bamboo-test 010-runtime-clustering runtime-sharedfs-all-staging-nogridstart
              requirements:
                - capabilityKey: condor
                  matchType: !exists exists
              artifactDependencies:
                - name: tests
              miscellaneous:
                cleanWorkingDirectoryAfterEachBuild: false
            - key: T11
              name: 011-rosetta-staging-site
              description: TODO
              tasks:
                - !script
                  description: Cleanup
                  enabled: true
                  inlineScript:
                    interpreter: !scriptInterpreter LEGACY_SH_BAT
                    scriptBody: "rm -rf pegasus/ test/"
                - !script
                  description: Untar source
                  inlineScript:
                    interpreter: !scriptInterpreter LEGACY_SH_BAT
                    scriptBody: "tar xf tests.tar"
                - !script
                  description: Run Test
                  inlineScript:
                    interpreter: !scriptInterpreter LEGACY_SH_BAT
                    scriptBody: |
                      export PATH=${bamboo_build_working_directory}/pegasus/bin:$PATH
                      test/scripts/launch-bamboo-test ${bamboo_shortJobName}
              requirements:
                - capabilityKey: condor
                  matchType: !exists exists
              artifactDependencies:
                - name: tests
              miscellaneous:
                cleanWorkingDirectoryAfterEachBuild: false
            - key: T12
              name: 012-blackdiamond-invoke
              description: TODO
              tasks:
                - !script
                  description: Cleanup
                  enabled: true
                  inlineScript:
                    interpreter: !scriptInterpreter LEGACY_SH_BAT
                    scriptBody: "rm -rf pegasus/ test/"
                - !script
                  description: Untar source
                  inlineScript:
                    interpreter: !scriptInterpreter LEGACY_SH_BAT
                    scriptBody: "tar xf tests.tar"
                - !script
                  description: Run Test
                  inlineScript:
                    interpreter: !scriptInterpreter LEGACY_SH_BAT
                    scriptBody: |
                      export PATH=${bamboo_build_working_directory}/pegasus/bin:$PATH
                      test/scripts/launch-bamboo-test ${bamboo_shortJobName}
              requirements:
                - capabilityKey: condor
                  matchType: !exists exists
              artifactDependencies:
                - name: tests
              miscellaneous:
                cleanWorkingDirectoryAfterEachBuild: false
            - key: TESTMPIDAG
              name: 013-pegasus-mpi-cluster
              description: TODO
              tasks:
                - !script
                  description: Cleanup
                  enabled: true
                  inlineScript:
                    interpreter: !scriptInterpreter LEGACY_SH_BAT
                    scriptBody: "rm -rf pegasus/ test/"
                - !script
                  description: Untar source
                  inlineScript:
                    interpreter: !scriptInterpreter LEGACY_SH_BAT
                    scriptBody: "tar xf tests.tar"
                - !script
                  description: Run Test
                  environmentVariables: "PATH=/usr/lib64/mpich/bin:/usr/local/bin:/usr/bin:/usr/local/sbin:/usr/sbin"
                  inlineScript:
                    interpreter: !scriptInterpreter LEGACY_SH_BAT
                    scriptBody: |
                      export PATH=${bamboo_build_working_directory}/pegasus/bin:$PATH
                      test/scripts/launch-bamboo-test ${bamboo_shortJobName}
              requirements:
                - capabilityKey: condor
                  matchType: !exists exists
              artifactDependencies:
                - name: tests
              miscellaneous:
                cleanWorkingDirectoryAfterEachBuild: false
            - key: T15
              name: 015-shell-hierarchic-workflow
              description: TODO
              tasks:
                - !script
                  description: Cleanup
                  enabled: true
                  inlineScript:
                    interpreter: !scriptInterpreter LEGACY_SH_BAT
                    scriptBody: "rm -rf pegasus/ test/"
                - !script
                  description: Untar source
                  inlineScript:
                    interpreter: !scriptInterpreter LEGACY_SH_BAT
                    scriptBody: "tar xf tests.tar"
                - !script
                  description: Run Test
                  inlineScript:
                    interpreter: !scriptInterpreter LEGACY_SH_BAT
                    scriptBody: |
                      export PATH=${bamboo_build_working_directory}/pegasus/bin:$PATH
                      test/scripts/launch-bamboo-test-no-status ${bamboo_shortJobName}
              requirements:
                - capabilityKey: condor
                  matchType: !exists exists
              artifactDependencies:
                - name: tests
              miscellaneous:
                cleanWorkingDirectoryAfterEachBuild: false
            - key: T016
              name: 016-pegasus-transfer
              description: TODO
              tasks:
                - !script
                  description: Cleanup
                  enabled: true
                  inlineScript:
                    interpreter: !scriptInterpreter LEGACY_SH_BAT
                    scriptBody: "rm -rf pegasus/ test/"
                - !script
                  description: Untar source
                  inlineScript:
                    interpreter: !scriptInterpreter LEGACY_SH_BAT
                    scriptBody: "tar xf tests.tar"
                - !script
                  description: Run Test
                  inlineScript:
                    interpreter: !scriptInterpreter LEGACY_SH_BAT
                    scriptBody: |
                      export PATH=${bamboo_build_working_directory}/pegasus/bin:$PATH
                      test/scripts/launch-bamboo-test-no-jobs ${bamboo_shortJobName}
              requirements:
                - capabilityKey: condor
                  matchType: !exists exists
              artifactDependencies:
                - name: tests
              miscellaneous:
                cleanWorkingDirectoryAfterEachBuild: true
            - key: T18A
              name: 018-black-condorc-condor-io
              description: TODO
              tasks:
                - !script
                  description: Cleanup
                  enabled: true
                  inlineScript:
                    interpreter: !scriptInterpreter LEGACY_SH_BAT
                    scriptBody: "rm -rf pegasus/ test/"
                - !script
                  description: Untar source
                  inlineScript:
                    interpreter: !scriptInterpreter LEGACY_SH_BAT
                    scriptBody: "tar xf tests.tar"
                - !script
                  description: Run Test
                  inlineScript:
                    interpreter: !scriptInterpreter LEGACY_SH_BAT
                    scriptBody: |
                      export PATH=${bamboo_build_working_directory}/pegasus/bin:$PATH
                      test/scripts/launch-bamboo-test ${bamboo_shortJobName}
              requirements:
                - capabilityKey: condor
                  matchType: !exists exists
              artifactDependencies:
                - name: tests
              miscellaneous:
                cleanWorkingDirectoryAfterEachBuild: false
            - key: T18C
              name: 018-black-condorc-hybrid
              description: TODO
              tasks:
                - !script
                  description: Cleanup
                  enabled: true
                  inlineScript:
                    interpreter: !scriptInterpreter LEGACY_SH_BAT
                    scriptBody: "rm -rf pegasus/ test/"
                - !script
                  description: Untar source
                  inlineScript:
                    interpreter: !scriptInterpreter LEGACY_SH_BAT
                    scriptBody: "tar xf tests.tar"
                - !script
                  description: Run Test
                  inlineScript:
                    interpreter: !scriptInterpreter LEGACY_SH_BAT
                    scriptBody: |
                      export PATH=${bamboo_build_working_directory}/pegasus/bin:$PATH
                      test/scripts/launch-bamboo-test ${bamboo_shortJobName}
              requirements:
                - capabilityKey: condor
                  matchType: !exists exists
              artifactDependencies:
                - name: tests
              miscellaneous:
                cleanWorkingDirectoryAfterEachBuild: false
            - key: T18B
              name: 018-black-condorc-staging-site
              description: TODO
              tasks:
                - !script
                  description: Cleanup
                  enabled: true
                  inlineScript:
                    interpreter: !scriptInterpreter LEGACY_SH_BAT
                    scriptBody: "rm -rf pegasus/ test/"
                - !script
                  description: Untar source
                  inlineScript:
                    interpreter: !scriptInterpreter LEGACY_SH_BAT
                    scriptBody: "tar xf tests.tar"
                - !script
                  description: Run Test
                  inlineScript:
                    interpreter: !scriptInterpreter LEGACY_SH_BAT
                    scriptBody: |
                      export PATH=${bamboo_build_working_directory}/pegasus/bin:$PATH
                      test/scripts/launch-bamboo-test ${bamboo_shortJobName}
              requirements:
                - capabilityKey: condor
                  matchType: !exists exists
              artifactDependencies:
                - name: tests
              miscellaneous:
                cleanWorkingDirectoryAfterEachBuild: false
            - key: T19A
              name: 019-black-label
              description: TODO
              tasks:
                - !script
                  description: Cleanup
                  enabled: true
                  inlineScript:
                    interpreter: !scriptInterpreter LEGACY_SH_BAT
                    scriptBody: "rm -rf pegasus/ test/"
                - !script
                  description: Untar source
                  inlineScript:
                    interpreter: !scriptInterpreter LEGACY_SH_BAT
                    scriptBody: "tar xf tests.tar"
                - !script
                  description: Run Test
                  inlineScript:
                    interpreter: !scriptInterpreter LEGACY_SH_BAT
                    scriptBody: |
                      export PATH=${bamboo_build_working_directory}/pegasus/bin:$PATH
                      test/scripts/launch-bamboo-test ${bamboo_shortJobName}
              requirements:
                - capabilityKey: condor
                  matchType: !exists exists
              artifactDependencies:
                - name: tests
              miscellaneous:
                cleanWorkingDirectoryAfterEachBuild: false
            - key: PMCONLY
              name: 020-pmc-only
              description: TODO
              tasks:
                - !script
                  description: Cleanup
                  enabled: true
                  inlineScript:
                    interpreter: !scriptInterpreter LEGACY_SH_BAT
                    scriptBody: "rm -rf pegasus/ test/"
                - !script
                  description: Untar source
                  inlineScript:
                    interpreter: !scriptInterpreter LEGACY_SH_BAT
                    scriptBody: "tar xf tests.tar"
                - !script
                  description: Run Test
                  environmentVariables: "PATH=/usr/lib64/mpich/bin:/usr/local/bin:/usr/bin:/usr/local/sbin:/usr/sbin"
                  inlineScript:
                    interpreter: !scriptInterpreter LEGACY_SH_BAT
                    scriptBody: |
                      export PATH=${bamboo_build_working_directory}/pegasus/bin:$PATH
                      test/scripts/launch-bamboo-test-no-status ${bamboo_shortJobName}
              requirements:
                - capabilityKey: condor
                  matchType: !exists exists
              artifactDependencies:
                - name: tests
              miscellaneous:
                cleanWorkingDirectoryAfterEachBuild: false
            - key: T21A
              name: 021-black-dir
              description: TODO
              tasks:
                - !script
                  description: Cleanup
                  enabled: true
                  inlineScript:
                    interpreter: !scriptInterpreter LEGACY_SH_BAT
                    scriptBody: "rm -rf pegasus/ test/"
                - !script
                  description: Untar source
                  inlineScript:
                    interpreter: !scriptInterpreter LEGACY_SH_BAT
                    scriptBody: "tar xf tests.tar"
                - !script
                  description: Run Test
                  inlineScript:
                    interpreter: !scriptInterpreter LEGACY_SH_BAT
                    scriptBody: |
                      export PATH=${bamboo_build_working_directory}/pegasus/bin:$PATH
                      test/scripts/launch-bamboo-test ${bamboo_shortJobName}
              requirements:
                - capabilityKey: condor
                  matchType: !exists exists
              artifactDependencies:
                - name: tests
              miscellaneous:
                cleanWorkingDirectoryAfterEachBuild: false
            - key: BNT22A
              name: 022-data-reuse-full-a
              description: TODO
              tasks:
                - !script
                  description: Cleanup
                  enabled: true
                  inlineScript:
                    interpreter: !scriptInterpreter LEGACY_SH_BAT
                    scriptBody: "rm -rf pegasus/ test/"
                - !script
                  description: Untar source
                  inlineScript:
                    interpreter: !scriptInterpreter LEGACY_SH_BAT
                    scriptBody: "tar xf tests.tar"
                - !script
                  description: Run Test
                  inlineScript:
                    interpreter: !scriptInterpreter LEGACY_SH_BAT
                    scriptBody: |
                      export PATH=${bamboo_build_working_directory}/pegasus/bin:$PATH
                      test/scripts/launch-bamboo-test ${bamboo_shortJobName}
              requirements:
                - capabilityKey: condor
                  matchType: !exists exists
              artifactDependencies:
                - name: tests
              miscellaneous:
                cleanWorkingDirectoryAfterEachBuild: false
            - key: BNT022B
              name: 022-data-reuse-full-b
              description: TODO
              tasks:
                - !script
                  description: Cleanup
                  enabled: true
                  inlineScript:
                    interpreter: !scriptInterpreter LEGACY_SH_BAT
                    scriptBody: "rm -rf pegasus/ test/"
                - !script
                  description: Untar source
                  inlineScript:
                    interpreter: !scriptInterpreter LEGACY_SH_BAT
                    scriptBody: "tar xf tests.tar"
                - !script
                  description: Run Test
                  inlineScript:
                    interpreter: !scriptInterpreter LEGACY_SH_BAT
                    scriptBody: |
                      export PATH=${bamboo_build_working_directory}/pegasus/bin:$PATH
                      test/scripts/launch-bamboo-test ${bamboo_shortJobName}
              requirements:
                - capabilityKey: condor
                  matchType: !exists exists
              artifactDependencies:
                - name: tests
              miscellaneous:
                cleanWorkingDirectoryAfterEachBuild: false
            - key: T22
              name: 022-data-reuse-regexrc
              description: TODO
              tasks:
                - !script
                  description: Cleanup
                  enabled: true
                  inlineScript:
                    interpreter: !scriptInterpreter LEGACY_SH_BAT
                    scriptBody: "rm -rf pegasus/ test/"
                - !script
                  description: Untar source
                  inlineScript:
                    interpreter: !scriptInterpreter LEGACY_SH_BAT
                    scriptBody: "tar xf tests.tar"
                - !script
                  description: Run Test
                  inlineScript:
                    interpreter: !scriptInterpreter LEGACY_SH_BAT
                    scriptBody: |
                      export PATH=${bamboo_build_working_directory}/pegasus/bin:$PATH
                      test/scripts/launch-bamboo-test-planner-only ${bamboo_shortJobName}
              requirements:
                - capabilityKey: condor
                  matchType: !exists exists
              artifactDependencies:
                - name: tests
              miscellaneous:
                cleanWorkingDirectoryAfterEachBuild: false
            - key: T023
              name: 023-sc4-ssh-http
              description: TODO
              tasks:
                - !script
                  description: Cleanup
                  enabled: true
                  inlineScript:
                    interpreter: !scriptInterpreter LEGACY_SH_BAT
                    scriptBody: "rm -rf pegasus/ test/"
                - !script
                  description: Untar source
                  inlineScript:
                    interpreter: !scriptInterpreter LEGACY_SH_BAT
                    scriptBody: "tar xf tests.tar"
                - !script
                  description: Run Test
                  inlineScript:
                    interpreter: !scriptInterpreter LEGACY_SH_BAT
                    scriptBody: |
                      export PATH=${bamboo_build_working_directory}/pegasus/bin:$PATH
                      test/scripts/launch-bamboo-test ${bamboo_shortJobName}
              requirements:
                - capabilityKey: condor
                  matchType: !exists exists
              artifactDependencies:
                - name: tests
              miscellaneous:
                cleanWorkingDirectoryAfterEachBuild: false
            - key: T024
              name: 024-sc4-gridftp-http
              description: TODO
              tasks:
                - !script
                  description: Cleanup
                  enabled: true
                  inlineScript:
                    interpreter: !scriptInterpreter LEGACY_SH_BAT
                    scriptBody: "rm -rf pegasus/ test/"
                - !script
                  description: Untar source
                  inlineScript:
                    interpreter: !scriptInterpreter LEGACY_SH_BAT
                    scriptBody: "tar xf tests.tar"
                - !script
                  description: Run Test
                  inlineScript:
                    interpreter: !scriptInterpreter LEGACY_SH_BAT
                    scriptBody: |
                      export PATH=${bamboo_build_working_directory}/pegasus/bin:$PATH
                      test/scripts/launch-bamboo-test ${bamboo_shortJobName}
              requirements:
                - capabilityKey: condor
                  matchType: !exists exists
              artifactDependencies:
                - name: tests
              miscellaneous:
                cleanWorkingDirectoryAfterEachBuild: false
            - key: T025
              name: 025-sc4-file-http
              description: TODO
              tasks:
                - !script
                  description: Cleanup
                  enabled: true
                  inlineScript:
                    interpreter: !scriptInterpreter LEGACY_SH_BAT
                    scriptBody: "rm -rf pegasus/ test/"
                - !script
                  description: Untar source
                  inlineScript:
                    interpreter: !scriptInterpreter LEGACY_SH_BAT
                    scriptBody: "tar xf tests.tar"
                - !script
                  description: Run Test
                  inlineScript:
                    interpreter: !scriptInterpreter LEGACY_SH_BAT
                    scriptBody: |
                      export PATH=${bamboo_build_working_directory}/pegasus/bin:$PATH
                      test/scripts/launch-bamboo-test ${bamboo_shortJobName}
              requirements:
                - capabilityKey: condor
                  matchType: !exists exists
              artifactDependencies:
                - name: tests
              miscellaneous:
                cleanWorkingDirectoryAfterEachBuild: false
            - key: T26
              name: 026-cache-url-check
              description: TODO
              enabled: true
              tasks:
                - !script
                  description: Cleanup
                  enabled: true
                  inlineScript:
                    interpreter: !scriptInterpreter LEGACY_SH_BAT
                    scriptBody: "rm -rf pegasus/ test/"
                - !script
                  description: Untar source
                  inlineScript:
                    interpreter: !scriptInterpreter LEGACY_SH_BAT
                    scriptBody: "tar xf tests.tar"
                - !script
                  description: Run Test
                  inlineScript:
                    interpreter: !scriptInterpreter LEGACY_SH_BAT
                    scriptBody: |
                      export PATH=${bamboo_build_working_directory}/pegasus/bin:$PATH
                      test/scripts/launch-bamboo-test ${bamboo_shortJobName}
              requirements:
                - capabilityKey: condor
                  matchType: !exists exists
              artifactDependencies:
                - name: tests
              miscellaneous:
                cleanWorkingDirectoryAfterEachBuild: false
            - key: T27A
              name: 027-montage-bypass-staging-site
              description: TODO
              tasks:
                - !script
                  description: Cleanup
                  enabled: true
                  inlineScript:
                    interpreter: !scriptInterpreter LEGACY_SH_BAT
                    scriptBody: "rm -rf pegasus/ test/"
                - !script
                  description: Untar source
                  inlineScript:
                    interpreter: !scriptInterpreter LEGACY_SH_BAT
                    scriptBody: "tar xf tests.tar"
                - !script
                  description: Run Test
                  inlineScript:
                    interpreter: !scriptInterpreter LEGACY_SH_BAT
                    scriptBody: |
                      export PATH=${bamboo_build_working_directory}/pegasus/bin:$PATH
                      test/scripts/launch-bamboo-test ${bamboo_shortJobName}
              requirements:
                - capabilityKey: condor
                  matchType: !exists exists
              artifactDependencies:
                - name: tests
              miscellaneous:
                cleanWorkingDirectoryAfterEachBuild: false
            - key: T27B
              name: 027-montage-bypass-staging-site-condorio
              description: TODO
              tasks:
                - !script
                  description: Cleanup
                  enabled: true
                  inlineScript:
                    interpreter: !scriptInterpreter LEGACY_SH_BAT
                    scriptBody: "rm -rf pegasus/ test/"
                - !script
                  description: Untar source
                  inlineScript:
                    interpreter: !scriptInterpreter LEGACY_SH_BAT
                    scriptBody: "tar xf tests.tar"
                - !script
                  description: Run Test
                  inlineScript:
                    interpreter: !scriptInterpreter LEGACY_SH_BAT
                    scriptBody: |
                      export PATH=${bamboo_build_working_directory}/pegasus/bin:$PATH
                      test/scripts/launch-bamboo-test ${bamboo_shortJobName}
              requirements:
                - capabilityKey: condor
                  matchType: !exists exists
              artifactDependencies:
                - name: tests
              miscellaneous:
                cleanWorkingDirectoryAfterEachBuild: false
            - key: T28A
              name: 028-dynamic-hierarchy
              description: TODO
              tasks:
                - !script
                  description: Cleanup
                  enabled: true
                  inlineScript:
                    interpreter: !scriptInterpreter LEGACY_SH_BAT
                    scriptBody: "rm -rf pegasus/ test/"
                - !script
                  description: Untar source
                  inlineScript:
                    interpreter: !scriptInterpreter LEGACY_SH_BAT
                    scriptBody: "tar xf tests.tar"
                - !script
                  description: Run Test
                  inlineScript:
                    interpreter: !scriptInterpreter LEGACY_SH_BAT
                    scriptBody: |
                      export PATH=${bamboo_build_working_directory}/pegasus/bin:$PATH
                      test/scripts/launch-bamboo-test ${bamboo_shortJobName}
              requirements:
                - capabilityKey: condor
                  matchType: !exists exists
              artifactDependencies:
                - name: tests
              miscellaneous:
                cleanWorkingDirectoryAfterEachBuild: false
            - key: T028B
              name: 028-dynamic-hierarchy-b
              description: TODO
              tasks:
                - !script
                  description: Cleanup
                  enabled: true
                  inlineScript:
                    interpreter: !scriptInterpreter LEGACY_SH_BAT
                    scriptBody: "rm -rf pegasus/ test/"
                - !script
                  description: Untar source
                  inlineScript:
                    interpreter: !scriptInterpreter LEGACY_SH_BAT
                    scriptBody: "tar xf tests.tar"
                - !script
                  description: Run Test
                  inlineScript:
                    interpreter: !scriptInterpreter LEGACY_SH_BAT
                    scriptBody: |
                      export PATH=${bamboo_build_working_directory}/pegasus/bin:$PATH
                      test/scripts/launch-bamboo-test ${bamboo_shortJobName}
              requirements:
                - capabilityKey: condor
                  matchType: !exists exists
              artifactDependencies:
                - name: tests
              miscellaneous:
                cleanWorkingDirectoryAfterEachBuild: false
            - key: T29A
              name: 029-black-quiet
              description: TODO
              tasks:
                - !script
                  description: Cleanup
                  enabled: true
                  inlineScript:
                    interpreter: !scriptInterpreter LEGACY_SH_BAT
                    scriptBody: "rm -rf pegasus/ test/"
                - !script
                  description: Untar source
                  inlineScript:
                    interpreter: !scriptInterpreter LEGACY_SH_BAT
                    scriptBody: "tar xf tests.tar"
                - !script
                  description: Run Test
                  inlineScript:
                    interpreter: !scriptInterpreter LEGACY_SH_BAT
                    scriptBody: |
                      export PATH=${bamboo_build_working_directory}/pegasus/bin:$PATH
                      test/scripts/launch-bamboo-test-no-jobs ${bamboo_shortJobName}
              requirements:
                - capabilityKey: condor
                  matchType: !exists exists
              artifactDependencies:
                - name: tests
              miscellaneous:
                cleanWorkingDirectoryAfterEachBuild: false
            - key: PEG030GS
              name: 030-pegasuslite-gs
              description: TODO
              tasks:
                - !script
                  description: Cleanup
                  enabled: true
                  inlineScript:
                    interpreter: !scriptInterpreter LEGACY_SH_BAT
                    scriptBody: "rm -rf pegasus/ test/"
                - !script
                  description: Untar source
                  inlineScript:
                    interpreter: !scriptInterpreter LEGACY_SH_BAT
                    scriptBody: "tar xf tests.tar"
                - !script
                  description: Run Test
                  inlineScript:
                    interpreter: !scriptInterpreter LEGACY_SH_BAT
                    scriptBody: |
                      export PATH=${bamboo_build_working_directory}/pegasus/bin:$PATH
                      test/scripts/launch-bamboo-test ${bamboo_shortJobName}
              requirements:
                - capabilityKey: condor
                  matchType: !exists exists
              artifactDependencies:
                - name: tests
              miscellaneous:
                cleanWorkingDirectoryAfterEachBuild: false
            - key: PEG030
              name: 030-pegasuslite-irods
              description: TODO
              enabled: false
              tasks:
                - !script
                  description: Cleanup
                  enabled: true
                  inlineScript:
                    interpreter: !scriptInterpreter LEGACY_SH_BAT
                    scriptBody: "rm -rf pegasus/ test/"
                - !script
                  description: Untar source
                  inlineScript:
                    interpreter: !scriptInterpreter LEGACY_SH_BAT
                    scriptBody: "tar xf tests.tar"
                - !script
                  description: Run Test
                  inlineScript:
                    interpreter: !scriptInterpreter LEGACY_SH_BAT
                    scriptBody: |
                      export PATH=${bamboo_build_working_directory}/pegasus/bin:$PATH
                      test/scripts/launch-bamboo-test ${bamboo_shortJobName}
              requirements:
                - capabilityKey: condor
                  matchType: !exists exists
              artifactDependencies:
                - name: tests
              miscellaneous:
                cleanWorkingDirectoryAfterEachBuild: false
            - key: PEG030S3
              name: 030-pegasuslite-s3
              description: TODO
              tasks:
                - !script
                  description: Cleanup
                  enabled: true
                  inlineScript:
                    interpreter: !scriptInterpreter LEGACY_SH_BAT
                    scriptBody: "rm -rf pegasus/ test/"
                - !script
                  description: Untar source
                  inlineScript:
                    interpreter: !scriptInterpreter LEGACY_SH_BAT
                    scriptBody: "tar xf tests.tar"
                - !script
                  description: Run Test
                  inlineScript:
                    interpreter: !scriptInterpreter LEGACY_SH_BAT
                    scriptBody: |
                      export PATH=${bamboo_build_working_directory}/pegasus/bin:$PATH
                      test/scripts/launch-bamboo-test ${bamboo_shortJobName}
              requirements:
                - capabilityKey: condor
                  matchType: !exists exists
              artifactDependencies:
                - name: tests
              miscellaneous:
                cleanWorkingDirectoryAfterEachBuild: false
            - key: SSHFTP030
              name: 030-pegasuslite-sshftp
              description: TODO
              tasks:
                - !script
                  description: Cleanup
                  enabled: true
                  inlineScript:
                    interpreter: !scriptInterpreter LEGACY_SH_BAT
                    scriptBody: "rm -rf pegasus/ test/"
                - !script
                  description: Untar source
                  inlineScript:
                    interpreter: !scriptInterpreter LEGACY_SH_BAT
                    scriptBody: "tar xf tests.tar"
                - !script
                  description: Run Test
                  inlineScript:
                    interpreter: !scriptInterpreter LEGACY_SH_BAT
                    scriptBody: |
                      export PATH=${bamboo_build_working_directory}/pegasus/bin:$PATH
                      test/scripts/launch-bamboo-test ${bamboo_shortJobName}
              requirements:
                - capabilityKey: condor
                  matchType: !exists exists
              artifactDependencies:
                - name: tests
              miscellaneous:
                cleanWorkingDirectoryAfterEachBuild: false
            - key: RC031MON
              name: 031-montage-condor-io-jdbcrc
              description: TODO
              tasks:
                - !script
                  description: Cleanup
                  enabled: true
                  inlineScript:
                    interpreter: !scriptInterpreter LEGACY_SH_BAT
                    scriptBody: "rm -rf pegasus/ test/"
                - !script
                  description: Untar source
                  inlineScript:
                    interpreter: !scriptInterpreter LEGACY_SH_BAT
                    scriptBody: "tar xf tests.tar"
                - !script
                  description: Run Test
                  inlineScript:
                    interpreter: !scriptInterpreter LEGACY_SH_BAT
                    scriptBody: |
                      export PATH=${bamboo_build_working_directory}/pegasus/bin:$PATH
                      test/scripts/launch-bamboo-test ${bamboo_shortJobName}
              requirements:
                - capabilityKey: condor
                  matchType: !exists exists
              artifactDependencies:
                - name: tests
              miscellaneous:
                cleanWorkingDirectoryAfterEachBuild: false
            - key: T31A
              name: 031-montage-jdbcrc-sqlite
              description: TODO
              tasks:
                - !script
                  description: Cleanup
                  enabled: true
                  inlineScript:
                    interpreter: !scriptInterpreter LEGACY_SH_BAT
                    scriptBody: "rm -rf pegasus/ test/"
                - !script
                  description: Untar source
                  inlineScript:
                    interpreter: !scriptInterpreter LEGACY_SH_BAT
                    scriptBody: "tar xf tests.tar"
                - !script
                  description: Run Test
                  inlineScript:
                    interpreter: !scriptInterpreter LEGACY_SH_BAT
                    scriptBody: |
                      export PATH=${bamboo_build_working_directory}/pegasus/bin:$PATH
                      test/scripts/launch-bamboo-test ${bamboo_shortJobName}
              requirements:
                - capabilityKey: condor
                  matchType: !exists exists
              artifactDependencies:
                - name: tests
              miscellaneous:
                cleanWorkingDirectoryAfterEachBuild: false
            - key: T32A
              name: 032-black-chkpoint
              description: TODO
              tasks:
                - !script
                  description: Cleanup
                  enabled: true
                  inlineScript:
                    interpreter: !scriptInterpreter LEGACY_SH_BAT
                    scriptBody: "rm -rf pegasus/ test/"
                - !script
                  description: Untar source
                  inlineScript:
                    interpreter: !scriptInterpreter LEGACY_SH_BAT
                    scriptBody: "tar xf tests.tar"
                - !script
                  description: Run Test
                  inlineScript:
                    interpreter: !scriptInterpreter LEGACY_SH_BAT
                    scriptBody: |
                      export PATH=${bamboo_build_working_directory}/pegasus/bin:$PATH
                      test/scripts/launch-bamboo-test ${bamboo_shortJobName}
              requirements:
                - capabilityKey: condor
                  matchType: !exists exists
              artifactDependencies:
                - name: tests
              miscellaneous:
                cleanWorkingDirectoryAfterEachBuild: false
            - key: T33
              name: 033-pegasuslite-multi
              description: TODO
              tasks:
                - !script
                  description: Cleanup
                  enabled: true
                  inlineScript:
                    interpreter: !scriptInterpreter LEGACY_SH_BAT
                    scriptBody: "rm -rf pegasus/ test/"
                - !script
                  description: Untar source
                  inlineScript:
                    interpreter: !scriptInterpreter LEGACY_SH_BAT
                    scriptBody: "tar xf tests.tar"
                - !script
                  description: Run Test
                  inlineScript:
                    interpreter: !scriptInterpreter LEGACY_SH_BAT
                    scriptBody: |
                      export PATH=${bamboo_build_working_directory}/pegasus/bin:$PATH
                      test/scripts/launch-bamboo-test ${bamboo_shortJobName}
              requirements:
                - capabilityKey: condor
                  matchType: !exists exists
              artifactDependencies:
                - name: tests
              miscellaneous:
                cleanWorkingDirectoryAfterEachBuild: false
            - key: T33A
              name: 033-pegasuslite-multi-wp-a
              description: TODO
              tasks:
                - !script
                  description: Cleanup
                  enabled: true
                  inlineScript:
                    interpreter: !scriptInterpreter LEGACY_SH_BAT
                    scriptBody: "rm -rf pegasus/ test/"
                - !script
                  description: Untar source
                  inlineScript:
                    interpreter: !scriptInterpreter LEGACY_SH_BAT
                    scriptBody: "tar xf tests.tar"
                - !script
                  description: Run Test
                  inlineScript:
                    interpreter: !scriptInterpreter LEGACY_SH_BAT
                    scriptBody: |
                      export PATH=${bamboo_build_working_directory}/pegasus/bin:$PATH
                      test/scripts/launch-bamboo-test ${bamboo_shortJobName}
              requirements:
                - capabilityKey: condor
                  matchType: !exists exists
              artifactDependencies:
                - name: tests
              miscellaneous:
                cleanWorkingDirectoryAfterEachBuild: false
            - key: T33B
              name: 033-pegasuslite-multi-wp-b
              description: TODO
              tasks:
                - !script
                  description: Cleanup
                  enabled: true
                  inlineScript:
                    interpreter: !scriptInterpreter LEGACY_SH_BAT
                    scriptBody: "rm -rf pegasus/ test/"
                - !script
                  description: Untar source
                  inlineScript:
                    interpreter: !scriptInterpreter LEGACY_SH_BAT
                    scriptBody: "tar xf tests.tar"
                - !script
                  description: Run Test
                  inlineScript:
                    interpreter: !scriptInterpreter LEGACY_SH_BAT
                    scriptBody: |
                      export PATH=${bamboo_build_working_directory}/pegasus/bin:$PATH
                      test/scripts/launch-bamboo-test ${bamboo_shortJobName}
              requirements:
                - capabilityKey: condor
                  matchType: !exists exists
              artifactDependencies:
                - name: tests
              miscellaneous:
                cleanWorkingDirectoryAfterEachBuild: false
            - key: T33C
              name: 033-pegasuslite-multi-wp-c
              description: TODO
              tasks:
                - !script
                  description: Cleanup
                  enabled: true
                  inlineScript:
                    interpreter: !scriptInterpreter LEGACY_SH_BAT
                    scriptBody: "rm -rf pegasus/ test/"
                - !script
                  description: Untar source
                  inlineScript:
                    interpreter: !scriptInterpreter LEGACY_SH_BAT
                    scriptBody: "tar xf tests.tar"
                - !script
                  description: Run Test
                  inlineScript:
                    interpreter: !scriptInterpreter LEGACY_SH_BAT
                    scriptBody: |
                      export PATH=${bamboo_build_working_directory}/pegasus/bin:$PATH
                      test/scripts/launch-bamboo-test ${bamboo_shortJobName}
              requirements:
                - capabilityKey: condor
                  matchType: !exists exists
              artifactDependencies:
                - name: tests
              miscellaneous:
                cleanWorkingDirectoryAfterEachBuild: false
            - key: T34C
              name: 034-recursive-cluster-condorio
              description: TODO
              tasks:
                - !script
                  description: Cleanup
                  enabled: true
                  inlineScript:
                    interpreter: !scriptInterpreter LEGACY_SH_BAT
                    scriptBody: "rm -rf pegasus/ test/"
                - !script
                  description: Untar source
                  inlineScript:
                    interpreter: !scriptInterpreter LEGACY_SH_BAT
                    scriptBody: "tar xf tests.tar"
                - !script
                  description: Run Test
                  inlineScript:
                    interpreter: !scriptInterpreter LEGACY_SH_BAT
                    scriptBody: |
                      export PATH=${bamboo_build_working_directory}/pegasus/bin:$PATH
                      test/scripts/launch-bamboo-test ${bamboo_shortJobName}
              requirements:
                - capabilityKey: condor
                  matchType: !exists exists
              artifactDependencies:
                - name: tests
              miscellaneous:
                cleanWorkingDirectoryAfterEachBuild: false
            - key: T34B
              name: 034-recursive-cluster-nonsharedfs
              description: TODO
              tasks:
                - !script
                  description: Cleanup
                  enabled: true
                  inlineScript:
                    interpreter: !scriptInterpreter LEGACY_SH_BAT
                    scriptBody: "rm -rf pegasus/ test/"
                - !script
                  description: Untar source
                  inlineScript:
                    interpreter: !scriptInterpreter LEGACY_SH_BAT
                    scriptBody: "tar xf tests.tar"
                - !script
                  description: Run Test
                  inlineScript:
                    interpreter: !scriptInterpreter LEGACY_SH_BAT
                    scriptBody: |
                      export PATH=${bamboo_build_working_directory}/pegasus/bin:$PATH
                      test/scripts/launch-bamboo-test ${bamboo_shortJobName}
              requirements:
                - capabilityKey: condor
                  matchType: !exists exists
              artifactDependencies:
                - name: tests
              miscellaneous:
                cleanWorkingDirectoryAfterEachBuild: false
            - key: T34A
              name: 034-recursive-cluster-sharedfs
              description: TODO
              tasks:
                - !script
                  description: Cleanup
                  enabled: true
                  inlineScript:
                    interpreter: !scriptInterpreter LEGACY_SH_BAT
                    scriptBody: "rm -rf pegasus/ test/"
                - !script
                  description: Untar source
                  inlineScript:
                    interpreter: !scriptInterpreter LEGACY_SH_BAT
                    scriptBody: "tar xf tests.tar"
                - !script
                  description: Run Test
                  inlineScript:
                    interpreter: !scriptInterpreter LEGACY_SH_BAT
                    scriptBody: |
                      export PATH=${bamboo_build_working_directory}/pegasus/bin:$PATH
                      test/scripts/launch-bamboo-test ${bamboo_shortJobName}
              requirements:
                - capabilityKey: condor
                  matchType: !exists exists
              artifactDependencies:
                - name: tests
              miscellaneous:
                cleanWorkingDirectoryAfterEachBuild: false
            - key: T35
              name: 035-black-transfer
              description: TODO
              tasks:
                - !script
                  description: Cleanup
                  enabled: true
                  inlineScript:
                    interpreter: !scriptInterpreter LEGACY_SH_BAT
                    scriptBody: "rm -rf pegasus/ test/"
                - !script
                  description: Untar source
                  inlineScript:
                    interpreter: !scriptInterpreter LEGACY_SH_BAT
                    scriptBody: "tar xf tests.tar"
                - !script
                  description: Run Test
                  inlineScript:
                    interpreter: !scriptInterpreter LEGACY_SH_BAT
                    scriptBody: |
                      export PATH=${bamboo_build_working_directory}/pegasus/bin:$PATH
                      test/scripts/launch-bamboo-test ${bamboo_shortJobName}
              requirements:
                - capabilityKey: condor
                  matchType: !exists exists
              artifactDependencies:
                - name: tests
              miscellaneous:
                cleanWorkingDirectoryAfterEachBuild: false
            - key: T36
              name: 036-condorio-no-outputs
              description: TODO
              tasks:
                - !script
                  description: Cleanup
                  enabled: true
                  inlineScript:
                    interpreter: !scriptInterpreter LEGACY_SH_BAT
                    scriptBody: "rm -rf pegasus/ test/"
                - !script
                  description: Untar source
                  inlineScript:
                    interpreter: !scriptInterpreter LEGACY_SH_BAT
                    scriptBody: "tar xf tests.tar"
                - !script
                  description: Run Test
                  inlineScript:
                    interpreter: !scriptInterpreter LEGACY_SH_BAT
                    scriptBody: |
                      export PATH=${bamboo_build_working_directory}/pegasus/bin:$PATH
                      test/scripts/launch-bamboo-test ${bamboo_shortJobName}
              requirements:
                - capabilityKey: condor
                  matchType: !exists exists
              artifactDependencies:
                - name: tests
              miscellaneous:
                cleanWorkingDirectoryAfterEachBuild: false
            - key: T37
              name: 037-black-hints
              description: TODO
              tasks:
                - !script
                  description: Cleanup
                  enabled: true
                  inlineScript:
                    interpreter: !scriptInterpreter LEGACY_SH_BAT
                    scriptBody: "rm -rf pegasus/ test/"
                - !script
                  description: Untar source
                  inlineScript:
                    interpreter: !scriptInterpreter LEGACY_SH_BAT
                    scriptBody: "tar xf tests.tar"
                - !script
                  description: Run Test
                  inlineScript:
                    interpreter: !scriptInterpreter LEGACY_SH_BAT
                    scriptBody: |
                      export PATH=${bamboo_build_working_directory}/pegasus/bin:$PATH
                      test/scripts/launch-bamboo-test ${bamboo_shortJobName}
              requirements:
                - capabilityKey: condor
                  matchType: !exists exists
              artifactDependencies:
                - name: tests
              miscellaneous:
                cleanWorkingDirectoryAfterEachBuild: false
            - key: T038
              name: 038-halt-continue
              description: TODO
              tasks:
                - !script
                  description: Cleanup
                  enabled: true
                  inlineScript:
                    interpreter: !scriptInterpreter LEGACY_SH_BAT
                    scriptBody: "rm -rf pegasus/ test/"
                - !script
                  description: Untar source
                  inlineScript:
                    interpreter: !scriptInterpreter LEGACY_SH_BAT
                    scriptBody: "tar xf tests.tar"
                - !script
                  description: Run Test
                  inlineScript:
                    interpreter: !scriptInterpreter LEGACY_SH_BAT
                    scriptBody: |
                      export PATH=${bamboo_build_working_directory}/pegasus/bin:$PATH
                      test/scripts/launch-bamboo-test-no-jobs ${bamboo_shortJobName}
              requirements:
                - capabilityKey: condor
                  matchType: !exists exists
              artifactDependencies:
                - name: tests
              miscellaneous:
                cleanWorkingDirectoryAfterEachBuild: false
            - key: T39A
              name: 039-black-metadata
              description: TODO
              tasks:
                - !script
                  description: Cleanup
                  enabled: true
                  inlineScript:
                    interpreter: !scriptInterpreter LEGACY_SH_BAT
                    scriptBody: "rm -rf pegasus/ test/"
                - !script
                  description: Untar source
                  inlineScript:
                    interpreter: !scriptInterpreter LEGACY_SH_BAT
                    scriptBody: "tar xf tests.tar"
                - !script
                  description: Run Test
                  inlineScript:
                    interpreter: !scriptInterpreter LEGACY_SH_BAT
                    scriptBody: |
                      export PATH=${bamboo_build_working_directory}/pegasus/bin:$PATH
                      test/scripts/launch-bamboo-test ${bamboo_shortJobName}
              requirements:
                - capabilityKey: condor
                  matchType: !exists exists
              artifactDependencies:
                - name: tests
              miscellaneous:
                cleanWorkingDirectoryAfterEachBuild: false
            - key: T040N1
              name: 040-multiple-input-sources-nonsharedfs
              description: TODO
              tasks:
                - !script
                  description: Cleanup
                  enabled: true
                  inlineScript:
                    interpreter: !scriptInterpreter LEGACY_SH_BAT
                    scriptBody: "rm -rf pegasus/ test/"
                - !script
                  description: Untar source
                  inlineScript:
                    interpreter: !scriptInterpreter LEGACY_SH_BAT
                    scriptBody: "tar xf tests.tar"
                - !script
                  description: Run Test
                  inlineScript:
                    interpreter: !scriptInterpreter LEGACY_SH_BAT
                    scriptBody: |
                      export PATH=${bamboo_build_working_directory}/pegasus/bin:$PATH
                      test/scripts/launch-bamboo-test ${bamboo_shortJobName}
              requirements:
                - capabilityKey: condor
                  matchType: !exists exists
              artifactDependencies:
                - name: tests
              miscellaneous:
                cleanWorkingDirectoryAfterEachBuild: false
            - key: T040N2
              name: 040-multiple-input-sources-sharedfs
              description: TODO
              tasks:
                - !script
                  description: Cleanup
                  enabled: true
                  inlineScript:
                    interpreter: !scriptInterpreter LEGACY_SH_BAT
                    scriptBody: "rm -rf pegasus/ test/"
                - !script
                  description: Untar source
                  inlineScript:
                    interpreter: !scriptInterpreter LEGACY_SH_BAT
                    scriptBody: "tar xf tests.tar"
                - !script
                  description: Run Test
                  inlineScript:
                    interpreter: !scriptInterpreter LEGACY_SH_BAT
                    scriptBody: |
                      export PATH=${bamboo_build_working_directory}/pegasus/bin:$PATH
                      test/scripts/launch-bamboo-test ${bamboo_shortJobName}
              requirements:
                - capabilityKey: condor
                  matchType: !exists exists
              artifactDependencies:
                - name: tests
              miscellaneous:
                cleanWorkingDirectoryAfterEachBuild: false
              requirements:
                - capabilityKey: condor
                  matchType: !exists exists
              artifactDependencies:
                - name: tests
              miscellaneous:
                cleanWorkingDirectoryAfterEachBuild: false
            - key: T042B
              name: 042-kswrapper-nonsharedfs
              description: TODO
              tasks:
                - !script
                  description: Cleanup
                  enabled: true
                  inlineScript:
                    interpreter: !scriptInterpreter LEGACY_SH_BAT
                    scriptBody: "rm -rf pegasus/ test/"
                - !script
                  description: Untar source
                  inlineScript:
                    interpreter: !scriptInterpreter LEGACY_SH_BAT
                    scriptBody: "tar xf tests.tar"
                - !script
                  description: Run Test
                  inlineScript:
                    interpreter: !scriptInterpreter LEGACY_SH_BAT
                    scriptBody: |
                      export PATH=${bamboo_build_working_directory}/pegasus/bin:$PATH
                      test/scripts/launch-bamboo-test ${bamboo_shortJobName}
              requirements:
                - capabilityKey: condor
                  matchType: !exists exists
              artifactDependencies:
                - name: tests
              miscellaneous:
                cleanWorkingDirectoryAfterEachBuild: false
            - key: T042A
              name: 042-kswrapper-sharedfs
              description: TODO
              tasks:
                - !script
                  description: Cleanup
                  enabled: true
                  inlineScript:
                    interpreter: !scriptInterpreter LEGACY_SH_BAT
                    scriptBody: "rm -rf pegasus/ test/"
                - !script
                  description: Untar source
                  inlineScript:
                    interpreter: !scriptInterpreter LEGACY_SH_BAT
                    scriptBody: "tar xf tests.tar"
                - !script
                  description: Run Test
                  inlineScript:
                    interpreter: !scriptInterpreter LEGACY_SH_BAT
                    scriptBody: |
                      export PATH=${bamboo_build_working_directory}/pegasus/bin:$PATH
                      test/scripts/launch-bamboo-test ${bamboo_shortJobName}
              requirements:
                - capabilityKey: condor
                  matchType: !exists exists
              artifactDependencies:
                - name: tests
              miscellaneous:
                cleanWorkingDirectoryAfterEachBuild: false
            - key: T043A
              name: 043-integrity-condorio
              description: Integrity checking on for the whole workflow
              tasks:
                - !script
                  description: Cleanup
                  enabled: true
                  inlineScript:
                    interpreter: !scriptInterpreter LEGACY_SH_BAT
                    scriptBody: "rm -rf pegasus/ test/"
                - !script
                  description: Untar source
                  inlineScript:
                    interpreter: !scriptInterpreter LEGACY_SH_BAT
                    scriptBody: "tar xf tests.tar"
                - !script
                  description: Run Test
                  inlineScript:
                    interpreter: !scriptInterpreter LEGACY_SH_BAT
                    scriptBody: |
                      export PATH=${bamboo_build_working_directory}/pegasus/bin:$PATH
                      test/scripts/launch-bamboo-test ${bamboo_shortJobName}
              requirements:
                - capabilityKey: condor
                  matchType: !exists exists
              artifactDependencies:
                - name: tests
              miscellaneous:
                cleanWorkingDirectoryAfterEachBuild: false
            - key: T043B
              name: 043-integrity-nonsharedfs
              description: Integrity checking with nonsharedfs
              tasks:
                - !script
                  description: Cleanup
                  enabled: true
                  inlineScript:
                    interpreter: !scriptInterpreter LEGACY_SH_BAT
                    scriptBody: "rm -rf pegasus/ test/"
                - !script
                  description: Untar source
                  inlineScript:
                    interpreter: !scriptInterpreter LEGACY_SH_BAT
                    scriptBody: "tar xf tests.tar"
                - !script
                  description: Run Test
                  inlineScript:
                    interpreter: !scriptInterpreter LEGACY_SH_BAT
                    scriptBody: |
                      export PATH=${bamboo_build_working_directory}/pegasus/bin:$PATH
                      test/scripts/launch-bamboo-test ${bamboo_shortJobName}
              requirements:
                - capabilityKey: condor
                  matchType: !exists exists
              artifactDependencies:
                - name: tests
              miscellaneous:
                cleanWorkingDirectoryAfterEachBuild: false
            - key: T043SYN
              name: 043-integrity-synthetic-with-errors
              tasks:
                - !script
                  description: Cleanup
                  enabled: true
                  inlineScript:
                    interpreter: !scriptInterpreter LEGACY_SH_BAT
                    scriptBody: "rm -rf pegasus/ test/"
                - !script
                  description: Untar source
                  inlineScript:
                    interpreter: !scriptInterpreter LEGACY_SH_BAT
                    scriptBody: "tar xf tests.tar"
                - !script
                  description: Run Test
                  inlineScript:
                    interpreter: !scriptInterpreter LEGACY_SH_BAT
                    scriptBody: |
                      export PATH=${bamboo_build_working_directory}/pegasus/bin:$PATH
                      test/scripts/launch-bamboo-test ${bamboo_shortJobName}
              requirements:
                - capabilityKey: condor
                  matchType: !exists exists
              artifactDependencies:
                - name: tests
              miscellaneous:
                cleanWorkingDirectoryAfterEachBuild: true
            - key: T044A
              name: 044-docker-nonsharedfs
              description: nonsharedfs test with docker containers and executable staging
              tasks:
                - !script
                  description: Cleanup
                  enabled: true
                  inlineScript:
                    interpreter: !scriptInterpreter LEGACY_SH_BAT
                    scriptBody: "rm -rf pegasus/ test/"
                - !script
                  description: Untar source
                  inlineScript:
                    interpreter: !scriptInterpreter LEGACY_SH_BAT
                    scriptBody: "tar xf tests.tar"
                - !script
                  description: Run Test
                  inlineScript:
                    interpreter: !scriptInterpreter LEGACY_SH_BAT
                    scriptBody: |
                      export PATH=${bamboo_build_working_directory}/pegasus/bin:$PATH
                      test/scripts/launch-bamboo-test ${bamboo_shortJobName}
              requirements:
                - capabilityKey: condor
                  matchType: !exists exists
              artifactDependencies:
                - name: tests
              miscellaneous:
                cleanWorkingDirectoryAfterEachBuild: false
            - key: T044B
              name: 044-docker-nonsharedfs-shared
              description: Docker in nonsharedfs with a shared filesystem
              tasks:
                - !script
                  description: Cleanup
                  enabled: true
                  inlineScript:
                    interpreter: !scriptInterpreter LEGACY_SH_BAT
                    scriptBody: "rm -rf pegasus/ test/"
                - !script
                  description: Untar source
                  inlineScript:
                    interpreter: !scriptInterpreter LEGACY_SH_BAT
                    scriptBody: "tar xf tests.tar"
                - !script
                  description: Run Test
                  inlineScript:
                    interpreter: !scriptInterpreter LEGACY_SH_BAT
                    scriptBody: |
                      export PATH=${bamboo_build_working_directory}/pegasus/bin:$PATH
                      test/scripts/launch-bamboo-test ${bamboo_shortJobName}
              requirements:
                - capabilityKey: condor
                  matchType: !exists exists
              artifactDependencies:
                - name: tests
              miscellaneous:
                cleanWorkingDirectoryAfterEachBuild: false
            - key: T044C
              name: 044-singularity-nonsharedfs
              description: Singularity nonsharedfs case
              tasks:
                - !script
                  description: Cleanup
                  enabled: true
                  inlineScript:
                    interpreter: !scriptInterpreter LEGACY_SH_BAT
                    scriptBody: "rm -rf pegasus/ test/"
                - !script
                  description: Untar source
                  inlineScript:
                    interpreter: !scriptInterpreter LEGACY_SH_BAT
                    scriptBody: "tar xf tests.tar"
                - !script
                  description: Run Test
                  inlineScript:
                    interpreter: !scriptInterpreter LEGACY_SH_BAT
                    scriptBody: |
                      export PATH=${bamboo_build_working_directory}/pegasus/bin:$PATH
                      test/scripts/launch-bamboo-test ${bamboo_shortJobName}
              requirements:
                - capabilityKey: condor
                  matchType: !exists exists
              artifactDependencies:
                - name: tests
              miscellaneous:
                cleanWorkingDirectoryAfterEachBuild: false
            - key: T044D
              name: 044-singularity-nonsharedfs-shared
              description: Singularity test case
              tasks:
                - !script
                  description: Cleanup
                  enabled: true
                  inlineScript:
                    interpreter: !scriptInterpreter LEGACY_SH_BAT
                    scriptBody: "rm -rf pegasus/ test/"
                - !script
                  description: Untar source
                  inlineScript:
                    interpreter: !scriptInterpreter LEGACY_SH_BAT
                    scriptBody: "tar xf tests.tar"
                - !script
                  description: Run Test
                  inlineScript:
                    interpreter: !scriptInterpreter LEGACY_SH_BAT
                    scriptBody: |
                      export PATH=${bamboo_build_working_directory}/pegasus/bin:$PATH
                      test/scripts/launch-bamboo-test ${bamboo_shortJobName}
              requirements:
                - capabilityKey: condor
                  matchType: !exists exists
              artifactDependencies:
                - name: tests
              miscellaneous:
                cleanWorkingDirectoryAfterEachBuild: false
            - key: T044E
              name: 044-singularity-nonsharedfs-hub
              description: Singularity test case, using shub images
              tasks:
                - !script
                  description: Cleanup
                  enabled: true
                  inlineScript:
                    interpreter: !scriptInterpreter LEGACY_SH_BAT
                    scriptBody: "rm -rf pegasus/ test/"
                - !script
                  description: Untar source
                  inlineScript:
                    interpreter: !scriptInterpreter LEGACY_SH_BAT
                    scriptBody: "tar xf tests.tar"
                - !script
                  description: Run Test
                  inlineScript:
                    interpreter: !scriptInterpreter LEGACY_SH_BAT
                    scriptBody: |
                      export PATH=${bamboo_build_working_directory}/pegasus/bin:$PATH
                      test/scripts/launch-bamboo-test ${bamboo_shortJobName}
              requirements:
                - capabilityKey: condor
                  matchType: !exists exists
              artifactDependencies:
                - name: tests
              miscellaneous:
                cleanWorkingDirectoryAfterEachBuild: false
            - key: T045A
              name: 045-hierarchy-sharedfs
              description: Baseline hierarchal workflow
              tasks:
                - !script
                  description: Cleanup
                  enabled: true
                  inlineScript:
                    interpreter: !scriptInterpreter LEGACY_SH_BAT
                    scriptBody: "rm -rf pegasus/ test/"
                - !script
                  description: Untar source
                  inlineScript:
                    interpreter: !scriptInterpreter LEGACY_SH_BAT
                    scriptBody: "tar xf tests.tar"
                - !script
                  description: Run Test
                  inlineScript:
                    interpreter: !scriptInterpreter LEGACY_SH_BAT
                    scriptBody: |
                      export PATH=${bamboo_build_working_directory}/pegasus/bin:$PATH
                      test/scripts/launch-bamboo-test ${bamboo_shortJobName}
              requirements:
                - capabilityKey: condor
                  matchType: !exists exists
              artifactDependencies:
                - name: tests
              miscellaneous:
                cleanWorkingDirectoryAfterEachBuild: false
            - key: T045B
              name: 045-hierarchy-sharedfs-b
              description: Baseline hierarchal workflow in sharedfs and worker package staging turned on
              tasks:
                - !script
                  description: Cleanup
                  enabled: true
                  inlineScript:
                    interpreter: !scriptInterpreter LEGACY_SH_BAT
                    scriptBody: "rm -rf pegasus/ test/"
                - !script
                  description: Untar source
                  inlineScript:
                    interpreter: !scriptInterpreter LEGACY_SH_BAT
                    scriptBody: "tar xf tests.tar"
                - !script
                  description: Run Test
                  inlineScript:
                    interpreter: !scriptInterpreter LEGACY_SH_BAT
                    scriptBody: |
                      export PATH=${bamboo_build_working_directory}/pegasus/bin:$PATH
                      test/scripts/launch-bamboo-test ${bamboo_shortJobName}
              requirements:
                - capabilityKey: condor
                  matchType: !exists exists
              artifactDependencies:
                - name: tests
              miscellaneous:
                cleanWorkingDirectoryAfterEachBuild: false
            - key: T1D
              name: blackdiamond - pl-condorio
              description: TODO
              tasks:
                - !script
                  description: Cleanup
                  enabled: true
                  inlineScript:
                    interpreter: !scriptInterpreter LEGACY_SH_BAT
                    scriptBody: "rm -rf pegasus/ test/"
                - !script
                  description: Untar source
                  inlineScript:
                    interpreter: !scriptInterpreter LEGACY_SH_BAT
                    scriptBody: "tar xf tests.tar"
                - !script
                  description: Run Test
                  inlineScript:
                    interpreter: !scriptInterpreter LEGACY_SH_BAT
                    scriptBody: |
                      export PATH=${bamboo_build_working_directory}/pegasus/bin:$PATH
                      test/scripts/launch-bamboo-test blackdiamond pl-condorio
              requirements:
                - capabilityKey: condor
                  matchType: !exists exists
              artifactDependencies:
                - name: tests
              miscellaneous:
                cleanWorkingDirectoryAfterEachBuild: false
            - key: T1B
              name: blackdiamond - pl-condorio-local
              description: TODO
              tasks:
                - !script
                  description: Cleanup
                  enabled: true
                  inlineScript:
                    interpreter: !scriptInterpreter LEGACY_SH_BAT
                    scriptBody: "rm -rf pegasus/ test/"
                - !script
                  description: Untar source
                  inlineScript:
                    interpreter: !scriptInterpreter LEGACY_SH_BAT
                    scriptBody: "tar xf tests.tar"
                - !script
                  description: Run Test
                  inlineScript:
                    interpreter: !scriptInterpreter LEGACY_SH_BAT
                    scriptBody: |
                      export PATH=${bamboo_build_working_directory}/pegasus/bin:$PATH
                      test/scripts/launch-bamboo-test blackdiamond pl-condorio-local
              requirements:
                - capabilityKey: condor
                  matchType: !exists exists
              artifactDependencies:
                - name: tests
              miscellaneous:
                cleanWorkingDirectoryAfterEachBuild: false
            - key: T1E
              name: blackdiamond - pl-pt
              description: TODO
              tasks:
                - !script
                  description: Cleanup
                  enabled: true
                  inlineScript:
                    interpreter: !scriptInterpreter LEGACY_SH_BAT
                    scriptBody: "rm -rf pegasus/ test/"
                - !script
                  description: Untar source
                  inlineScript:
                    interpreter: !scriptInterpreter LEGACY_SH_BAT
                    scriptBody: "tar xf tests.tar"
                - !script
                  description: Run Test
                  inlineScript:
                    interpreter: !scriptInterpreter LEGACY_SH_BAT
                    scriptBody: |
                      export PATH=${bamboo_build_working_directory}/pegasus/bin:$PATH
                      test/scripts/launch-bamboo-test blackdiamond pl-pt
              requirements:
                - capabilityKey: condor
                  matchType: !exists exists
              artifactDependencies:
                - name: tests
              miscellaneous:
                cleanWorkingDirectoryAfterEachBuild: false
            - key: T1C
              name: blackdiamond - pl-pt-local
              description: TODO
              tasks:
                - !script
                  description: Cleanup
                  enabled: true
                  inlineScript:
                    interpreter: !scriptInterpreter LEGACY_SH_BAT
                    scriptBody: "rm -rf pegasus/ test/"
                - !script
                  description: Untar source
                  inlineScript:
                    interpreter: !scriptInterpreter LEGACY_SH_BAT
                    scriptBody: "tar xf tests.tar"
                - !script
                  description: Run Test
                  inlineScript:
                    interpreter: !scriptInterpreter LEGACY_SH_BAT
                    scriptBody: |
                      export PATH=${bamboo_build_working_directory}/pegasus/bin:$PATH
                      test/scripts/launch-bamboo-test blackdiamond pl-pt-local
              requirements:
                - capabilityKey: condor
                  matchType: !exists exists
              artifactDependencies:
                - name: tests
              miscellaneous:
                cleanWorkingDirectoryAfterEachBuild: false
            - key: T1F
              name: blackdiamond - sharedfs-symlink-nogridstart
              description: TODO
              tasks:
                - !script
                  description: Cleanup
                  enabled: true
                  inlineScript:
                    interpreter: !scriptInterpreter LEGACY_SH_BAT
                    scriptBody: "rm -rf pegasus/ test/"
                - !script
                  description: Untar source
                  inlineScript:
                    interpreter: !scriptInterpreter LEGACY_SH_BAT
                    scriptBody: "tar xf tests.tar"
                - !script
                  description: Run Test
                  inlineScript:
                    interpreter: !scriptInterpreter LEGACY_SH_BAT
                    scriptBody: |
                      export PATH=${bamboo_build_working_directory}/pegasus/bin:$PATH
                      test/scripts/launch-bamboo-test blackdiamond sharedfs-symlink-nogridstart
              requirements:
                - capabilityKey: condor
                  matchType: !exists exists
              artifactDependencies:
                - name: tests
              miscellaneous:
                cleanWorkingDirectoryAfterEachBuild: false
            - key: T1G
              name: blackdiamond - sharedfs-worker-staging-cleanup
              description: TODO
              tasks:
                - !script
                  description: Cleanup
                  enabled: true
                  inlineScript:
                    interpreter: !scriptInterpreter LEGACY_SH_BAT
                    scriptBody: "rm -rf pegasus/ test/"
                - !script
                  description: Untar source
                  inlineScript:
                    interpreter: !scriptInterpreter LEGACY_SH_BAT
                    scriptBody: "tar xf tests.tar"
                - !script
                  description: Run Test
                  inlineScript:
                    interpreter: !scriptInterpreter LEGACY_SH_BAT
                    scriptBody: |
                      export PATH=${bamboo_build_working_directory}/pegasus/bin:$PATH
                      test/scripts/launch-bamboo-test blackdiamond sharedfs-worker-staging-cleanup
              requirements:
                - capabilityKey: condor
                  matchType: !exists exists
              artifactDependencies:
                - name: tests
              miscellaneous:
                cleanWorkingDirectoryAfterEachBuild: false
            - key: T1A
              name: blackdiamond - vanilla-condor
              description: TODO
              tasks:
                - !script
                  description: Cleanup
                  enabled: true
                  inlineScript:
                    interpreter: !scriptInterpreter LEGACY_SH_BAT
                    scriptBody: "rm -rf pegasus/ test/"
                - !script
                  description: Untar source
                  inlineScript:
                    interpreter: !scriptInterpreter LEGACY_SH_BAT
                    scriptBody: "tar xf tests.tar"
                - !script
                  description: Run Test
                  inlineScript:
                    interpreter: !scriptInterpreter LEGACY_SH_BAT
                    scriptBody: |
                      export PATH=${bamboo_build_working_directory}/pegasus/bin:$PATH
                      test/scripts/launch-bamboo-test blackdiamond vanilla-condor
              requirements:
                - capabilityKey: condor
                  matchType: !exists exists
              artifactDependencies:
                - name: tests
              miscellaneous:
                cleanWorkingDirectoryAfterEachBuild: false

        - name: Performance Tests
          description: Performance Tests
          jobs:
            - key: T014
              name: 014-planner-performance
              description: Planner performance
              tasks:
                - !script
                  description: Cleanup
                  enabled: true
                  inlineScript:
                    interpreter: !scriptInterpreter LEGACY_SH_BAT
                    scriptBody: "rm -rf pegasus/ test/"
                - !script
                  description: Untar source
                  inlineScript:
                    interpreter: !scriptInterpreter LEGACY_SH_BAT
                    scriptBody: "tar xf tests.tar"
                - !script
                  description: Run Test
                  inlineScript:
                    interpreter: !scriptInterpreter LEGACY_SH_BAT
                    scriptBody: |
                      export PATH=${bamboo_build_working_directory}/pegasus/bin:$PATH
                      test/scripts/launch-bamboo-test-planner-only ${bamboo_shortJobName}
              requirements:
                - capabilityKey: condor
                  matchType: !exists exists
                - capabilityKey: performance
                  matchType: !exists exists
              artifactDependencies:
                - name: tests
              miscellaneous:
                cleanWorkingDirectoryAfterEachBuild: false
            - key: T014100K
              name: 014-planner-performance-100k
              description: Planner performance 100K
              tasks:
                - !script
                  description: Cleanup
                  enabled: true
                  inlineScript:
                    interpreter: !scriptInterpreter LEGACY_SH_BAT
                    scriptBody: "rm -rf pegasus/ test/"
                - !script
                  description: Untar source
                  inlineScript:
                    interpreter: !scriptInterpreter LEGACY_SH_BAT
                    scriptBody: "tar xf tests.tar"
                - !script
                  description: Run Test
                  inlineScript:
                    interpreter: !scriptInterpreter LEGACY_SH_BAT
                    scriptBody: |
                      export PATH=${bamboo_build_working_directory}/pegasus/bin:$PATH
                      test/scripts/launch-bamboo-test-planner-only ${bamboo_shortJobName}
              requirements:
                - capabilityKey: condor
                  matchType: !exists exists
                - capabilityKey: performance
                  matchType: !exists exists
              artifactDependencies:
                - name: tests
              miscellaneous:
                cleanWorkingDirectoryAfterEachBuild: false
            - key: T014C
              name: 014-planner-performance-ahope
              description: A LIGO ahope test case with Shell code generator
              tasks:
                - !script
                  description: Cleanup
                  enabled: true
                  inlineScript:
                    interpreter: !scriptInterpreter LEGACY_SH_BAT
                    scriptBody: "rm -rf pegasus/ test/"
                - !script
                  description: Untar source
                  inlineScript:
                    interpreter: !scriptInterpreter LEGACY_SH_BAT
                    scriptBody: "tar xf tests.tar"
                - !script
                  description: Run Test
                  inlineScript:
                    interpreter: !scriptInterpreter LEGACY_SH_BAT
                    scriptBody: |
                      export PATH=${bamboo_build_working_directory}/pegasus/bin:$PATH
                      test/scripts/launch-bamboo-test-planner-only ${bamboo_shortJobName}
              requirements:
                - capabilityKey: condor
                  matchType: !exists exists
                - capabilityKey: performance
                  matchType: !exists exists
              artifactDependencies:
                - name: tests
              miscellaneous:
                cleanWorkingDirectoryAfterEachBuild: false
            - key: T014HCC
              name: 014-planner-performance-hcc
              description: Planner performance HCC
              tasks:
                - !script
                  description: Cleanup
                  enabled: true
                  inlineScript:
                    interpreter: !scriptInterpreter LEGACY_SH_BAT
                    scriptBody: "rm -rf pegasus/ test/"
                - !script
                  description: Untar source
                  inlineScript:
                    interpreter: !scriptInterpreter LEGACY_SH_BAT
                    scriptBody: "tar xf tests.tar"
                - !script
                  description: Run Test
                  inlineScript:
                    interpreter: !scriptInterpreter LEGACY_SH_BAT
                    scriptBody: |
                      export PATH=${bamboo_build_working_directory}/pegasus/bin:$PATH
                      test/scripts/launch-bamboo-test-planner-only ${bamboo_shortJobName}
              requirements:
                - capabilityKey: condor
                  matchType: !exists exists
                - capabilityKey: performance
                  matchType: !exists exists
              artifactDependencies:
                - name: tests
              miscellaneous:
                cleanWorkingDirectoryAfterEachBuild: false
            - key: JDBCPERF
              name: 041-jdbcrc-performance
              description: JDBC RC performance
              tasks:
                - !script
                  description: Cleanup
                  enabled: true
                  inlineScript:
                    interpreter: !scriptInterpreter LEGACY_SH_BAT
                    scriptBody: "rm -rf pegasus/ test/"
                - !script
                  description: Untar source
                  inlineScript:
                    interpreter: !scriptInterpreter LEGACY_SH_BAT
                    scriptBody: "tar xf tests.tar"
                - !script
                  description: Run Test
                  inlineScript:
                    interpreter: !scriptInterpreter LEGACY_SH_BAT
                    scriptBody: |
                      export PATH=${bamboo_build_working_directory}/pegasus/bin:$PATH
                      test/scripts/launch-bamboo-test-no-jobs ${bamboo_shortJobName}
              requirements:
                - capabilityKey: condor
                  matchType: !exists exists
                - capabilityKey: performance
                  matchType: !exists exists
              artifactDependencies:
                - name: tests
              miscellaneous:
                cleanWorkingDirectoryAfterEachBuild: false
      permissions:
        user:
          mayani:
            -  !permission ADMIN
        group:
          ccg-users:
            -  !permission VIEW
            -  !permission BUILD
        other:
          !userType ANONYMOUS_USERS:
            -  !permission VIEW
          !userType LOGGED_IN_USERS:
            -  !permission VIEW
      triggers:
        - !scheduled
          description: Nightly Build
<<<<<<< HEAD
          cronExpression: "0 0 1 * * ?"
=======
          cronExpression: "0 0 6 * * ?"
>>>>>>> ae1d8852
          onlyRunIfOtherPlansArePassing:
            planKeys:
              - PEGASUS-BNT49
      notifications:
        - !email
          address: pegasus-svn@isi.edu
          event: !event JOB_HUNG
        - !email
          address: pegasus-svn@isi.edu
          event: !event FAILED_BUILDS_AND_FIRST_SUCCESSFUL<|MERGE_RESOLUTION|>--- conflicted
+++ resolved
@@ -1258,11 +1258,7 @@
       triggers:
         - !scheduled
           description: Nightly Build
-<<<<<<< HEAD
           cronExpression: "0 0 20 * * ?"
-=======
-          cronExpression: "0 0 22 * * ?"
->>>>>>> ae1d8852
           onlyRunIfOtherPlansArePassing:
             planKeys:
               - PEGASUS-BNT49
@@ -3882,11 +3878,7 @@
       triggers:
         - !scheduled
           description: Nightly Build
-<<<<<<< HEAD
           cronExpression: "0 0 1 * * ?"
-=======
-          cronExpression: "0 0 6 * * ?"
->>>>>>> ae1d8852
           onlyRunIfOtherPlansArePassing:
             planKeys:
               - PEGASUS-BNT49
