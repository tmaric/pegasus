--- conflicted
+++ resolved
@@ -1,5 +1 @@
-<<<<<<< HEAD
-pegasus.version = 4.7.0panorama
-=======
-pegasus.version = 4.9.0dev
->>>>>>> eb215c71
+pegasus.version = 4.9.0panorama
