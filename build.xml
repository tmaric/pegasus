--- conflicted
+++ resolved
@@ -523,12 +523,9 @@
     <mkdir dir="${junitreport.dir}"/>
     <junit printsummary="yes" haltonfailure="yes">
       <sysproperty key="externals.python.path" value="${dist.lib}/pegasus/externals/python"/>
-<<<<<<< HEAD
       <sysproperty key="pegasus.home.schemadir" value="${dist.schema}"/>
-=======
       <sysproperty key="pegasus.home.bindir"   value="${dist.bin}"/>
 
->>>>>>> 7367424c
       <classpath>
         <path refid="build.classpath"/>
         <path location="${dist.jars}/pegasus.jar"/>
