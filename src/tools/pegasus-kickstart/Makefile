INSTALL = install
RM = rm -f
CC = gcc
CFLAGS = -Wall -O2 -ggdb -std=gnu99
LD = $(CC)
LDLIBS = -lm
LI_LDFLAGS = -ldl -lcurl -pthread
SYSTEM = $(shell uname -s | tr '[a-z]' '[A-Z]' | tr -d '_ -/')
ARCH = $(shell uname -m)
TARGET = pegasus-kickstart

ifndef ${prefix}
    prefix = $(CURDIR)/../../../
endif

libdir = ${prefix}/$(shell $(CURDIR)/../../../release-tools/determine-lib-dir)/pegasus

OBJS =getif.o
OBJS+=utils.o
OBJS+=useinfo.o
OBJS+=statinfo.o
OBJS+=jobinfo.o
OBJS+=limitinfo.o
OBJS+=machine.o
OBJS+=machine/basic.o
OBJS+=appinfo.o
OBJS+=parse.o
OBJS+=mysystem.o
OBJS+=mylist.o
OBJS+=invoke.o
OBJS+=pegasus-kickstart.o
OBJS+=procinfo.o
<<<<<<< HEAD
OBJS+=log.o
=======
OBJS+=checksum.o
>>>>>>> eb215c71

ifeq (DARWIN,${SYSTEM})
    OBJS += machine/darwin.o
endif

ifeq (LINUX,${SYSTEM})
ifeq (x86_64,${ARCH})
    TARGET += libinterpose.so
    # TODO Replace this with pkg-config, which is supported in PAPI 5.4.1
    PAPI_SO=$(shell /sbin/ldconfig -p | grep libpapi.so)
    PAPI_H=$(shell ls /usr/include/papi.h)
    ifneq ($(PAPI_SO),)
        ifneq ($(PAPI_H),)
            CFLAGS += -DHAS_PAPI
            LI_LDFLAGS += -lpapi
        endif
    endif
endif
    TARGET += pegasus-monitor
    LDLIBS += -lcurl -pthread
    CFLAGS += $(shell getconf LFS_CFLAGS 2>>/dev/null)
    LDFLAGS += $(shell getconf LFS_LDFLAGS 2>>/dev/null)
    OBJS += machine/linux.o
    OBJS += syscall.o
    OBJS += procfs.o
    OBJS += monitoring.o
endif

CFLAGS += -D${SYSTEM}

SRCS=$(OBJS:.o=.c)

.PHONY: install clean test

%.o : %.c
	$(CC) $(CFLAGS) $< -c -o $@

all: $(TARGET)

pegasus-kickstart: $(OBJS)
	$(LD) $(LDFLAGS) $^ $(LDLIBS) -o $@

pegasus-monitor: pegasus-monitor.o monitoring.o procfs.o log.o
	$(LD) $(LDFLAGS) $^ $(LDLIBS) -o $@

libinterpose.so: interpose.c interpose_monitoring.c procfs.c log.c monitoring.c
	$(CC) $(CFLAGS) -shared -o $@ $^ -fPIC -fvisibility=hidden $(LI_LDFLAGS)

version.h:
	$(CURDIR)/../../../release-tools/getversion --header > $(CURDIR)/version.h

install: $(TARGET)
	$(INSTALL) -m 0755 pegasus-kickstart $(prefix)/bin
ifeq (LINUX,${SYSTEM})
	$(INSTALL) -m 0755 pegasus-monitor $(prefix)/bin
ifeq (x86_64,${ARCH})
	mkdir -p $(libdir)
	$(INSTALL) -m 0755 libinterpose.so $(libdir)
endif
endif

depends.mk: $(SRCS) version.h
	$(CC) -MM $(SRCS) > $@

clean:
	$(RM) *.o *.so machine/*.o core core.* version.h depends.mk

distclean:
	$(RM) $(TARGET)

test: $(TARGET)
	cd $(CURDIR)/test && ./test.sh

-include depends.mk<|MERGE_RESOLUTION|>--- conflicted
+++ resolved
@@ -30,11 +30,8 @@
 OBJS+=invoke.o
 OBJS+=pegasus-kickstart.o
 OBJS+=procinfo.o
-<<<<<<< HEAD
+OBJS+=checksum.o
 OBJS+=log.o
-=======
-OBJS+=checksum.o
->>>>>>> eb215c71
 
 ifeq (DARWIN,${SYSTEM})
     OBJS += machine/darwin.o
