INSTALL = install
RM = rm -f
CC = gcc
<<<<<<< HEAD
=======
CFLAGS = -Wall -O2 -ggdb -std=gnu99
>>>>>>> ca7f9c2b
LD = $(CC)
LDLIBS = -lm
SYSTEM = $(shell uname -s | tr '[a-z]' '[A-Z]' | tr -d '_ -/')
TARGET = pegasus-kickstart

ifndef ${prefix}
    prefix = $(CURDIR)/../../../
endif

ifeq (DARWIN,${SYSTEM})
    SYSTEM_OBJ = machine/darwin.o
endif

ifeq (LINUX,${SYSTEM})
<<<<<<< HEAD
ifeq (ia64,${MARCH})
# old Intel-only IA64 architecture
CFLAGS = -Wall -O2 -ggdb
else
ifeq (x86_64,${MARCH})
# new Intel/AMD 64bit architecture
CFLAGS += -Wall -O2 -ggdb -m64
else
ifeq (i686,${MARCH})
# regular 32bit x86 architecture
CFLAGS += -Wall -O2 -march=i686 -ggdb
else
# UNKNOWN ARCHITECTURE -- MAKE NO ASSUMPTIONS
CFLAGS += -Wall -O2 -ggdb
endif
endif
endif
LFS_CFLAGS = $(shell getconf LFS_CFLAGS 2>>/dev/null)
LFS_LDFLAGS = $(shell getconf LFS_LDFLAGS 2>>/dev/null)
EXTRA_OBJ += machine/linux.o
CFLAGS += -DHAS_REALPATH_EXT=1
=======
    CFLAGS += $(shell getconf LFS_CFLAGS 2>>/dev/null)
    LDFLAGS += $(shell getconf LFS_LDFLAGS 2>>/dev/null)
    SYSTEM_OBJ = machine/linux.o syscall.o
    TARGET += libinterpose.so
>>>>>>> ca7f9c2b
endif

CFLAGS += -D${SYSTEM}

.PHONY: install clean test

%.o : %.c
	$(CC) $(CPPFLAGS) $(CFLAGS) $< -c -o $@

all: $(TARGET)

<<<<<<< HEAD
pegasus-kickstart: debug.o getif.o rwio.o tools.o useinfo.o mynss.o statinfo.o jobinfo.o limitinfo.o $(EXTRA_OBJ) machine.o appinfo.o parse.o mysystem.o mylist.o invoke.o pegasus-kickstart.o procinfo.o
	$(LD) $(LDFLAGS) $(CFLAGS) $^ -o $@ $(LOADLIBES)
show-if: show-if.o getif.o debug.o rwio.o
	$(LD) $(LDFLAGS) $(CFLAGS) $^ -o $@ $(LOADLIBES)
try-parse: try-parse.o parse.o debug.o rwio.o
	$(LD) $(LDFLAGS) $(CFLAGS) $^ -o $@ $(LOADLIBES)
=======
pegasus-kickstart: getif.o utils.o useinfo.o statinfo.o jobinfo.o \
  limitinfo.o machine.o machine/basic.o $(SYSTEM_OBJ) appinfo.o parse.o \
  mysystem.o mylist.o invoke.o pegasus-kickstart.o procinfo.o
	$(LD) $(LDFLAGS) $^ $(LDLIBS) -o $@
>>>>>>> ca7f9c2b

appinfo.o: appinfo.c getif.h utils.h useinfo.h machine.h \
  jobinfo.h statinfo.h appinfo.h limitinfo.h
getif.o: getif.c getif.h
invoke.o: invoke.c invoke.h
jobinfo.o: jobinfo.c getif.h utils.h useinfo.h jobinfo.h \
  statinfo.h parse.h procinfo.h
pegasus-kickstart.o: pegasus-kickstart.c appinfo.h \
  statinfo.h jobinfo.h limitinfo.h machine.h mysystem.h mylist.h \
  invoke.h utils.h version.h ptrace.h
limitinfo.o: limitinfo.c utils.h limitinfo.h
machine.o: machine.c machine.h machine/basic.h
mylist.o: mylist.c mylist.h
mysystem.o: mysystem.c utils.h appinfo.h statinfo.h jobinfo.h \
  limitinfo.h machine.h mysystem.h procinfo.h
parse.o: parse.c parse.h
statinfo.o: statinfo.c statinfo.h utils.h
utils.o: utils.c utils.h
useinfo.o: useinfo.c utils.h useinfo.h
machine/basic.o: machine/basic.c machine/basic.h utils.h
machine/linux.o: machine/linux.c machine/basic.h machine/linux.h utils.h
machine/darwin.o: machine/darwin.c machine/basic.h machine/darwin.h utils.h
procinfo.o: procinfo.c procinfo.h ptrace.h utils.h
syscall.o: syscall.c syscall.h syscall_32.h syscall_64.h ptrace.h procinfo.h

libinterpose.so: interpose.c
	$(CC) $(CFLAGS) -std=gnu99 -shared -fPIC -o libinterpose.so interpose.c -ldl

version.h:
	$(CURDIR)/../../../release-tools/getversion --header > $(CURDIR)/version.h

install: $(TARGET)
	$(INSTALL) -m 0755 pegasus-kickstart $(prefix)/bin
ifeq (LINUX,${SYSTEM})
	$(INSTALL) -m 0755 libinterpose.so $(prefix)/lib/pegasus
endif

clean:
	$(RM) *.o *.so machine/*.o core core.* version.h $(TARGET)

test: $(TARGET)
	cd $(CURDIR)/test && ./test.sh
<|MERGE_RESOLUTION|>--- conflicted
+++ resolved
@@ -1,10 +1,7 @@
 INSTALL = install
 RM = rm -f
 CC = gcc
-<<<<<<< HEAD
-=======
 CFLAGS = -Wall -O2 -ggdb -std=gnu99
->>>>>>> ca7f9c2b
 LD = $(CC)
 LDLIBS = -lm
 SYSTEM = $(shell uname -s | tr '[a-z]' '[A-Z]' | tr -d '_ -/')
@@ -19,34 +16,10 @@
 endif
 
 ifeq (LINUX,${SYSTEM})
-<<<<<<< HEAD
-ifeq (ia64,${MARCH})
-# old Intel-only IA64 architecture
-CFLAGS = -Wall -O2 -ggdb
-else
-ifeq (x86_64,${MARCH})
-# new Intel/AMD 64bit architecture
-CFLAGS += -Wall -O2 -ggdb -m64
-else
-ifeq (i686,${MARCH})
-# regular 32bit x86 architecture
-CFLAGS += -Wall -O2 -march=i686 -ggdb
-else
-# UNKNOWN ARCHITECTURE -- MAKE NO ASSUMPTIONS
-CFLAGS += -Wall -O2 -ggdb
-endif
-endif
-endif
-LFS_CFLAGS = $(shell getconf LFS_CFLAGS 2>>/dev/null)
-LFS_LDFLAGS = $(shell getconf LFS_LDFLAGS 2>>/dev/null)
-EXTRA_OBJ += machine/linux.o
-CFLAGS += -DHAS_REALPATH_EXT=1
-=======
     CFLAGS += $(shell getconf LFS_CFLAGS 2>>/dev/null)
     LDFLAGS += $(shell getconf LFS_LDFLAGS 2>>/dev/null)
     SYSTEM_OBJ = machine/linux.o syscall.o
     TARGET += libinterpose.so
->>>>>>> ca7f9c2b
 endif
 
 CFLAGS += -D${SYSTEM}
@@ -58,19 +31,10 @@
 
 all: $(TARGET)
 
-<<<<<<< HEAD
-pegasus-kickstart: debug.o getif.o rwio.o tools.o useinfo.o mynss.o statinfo.o jobinfo.o limitinfo.o $(EXTRA_OBJ) machine.o appinfo.o parse.o mysystem.o mylist.o invoke.o pegasus-kickstart.o procinfo.o
-	$(LD) $(LDFLAGS) $(CFLAGS) $^ -o $@ $(LOADLIBES)
-show-if: show-if.o getif.o debug.o rwio.o
-	$(LD) $(LDFLAGS) $(CFLAGS) $^ -o $@ $(LOADLIBES)
-try-parse: try-parse.o parse.o debug.o rwio.o
-	$(LD) $(LDFLAGS) $(CFLAGS) $^ -o $@ $(LOADLIBES)
-=======
 pegasus-kickstart: getif.o utils.o useinfo.o statinfo.o jobinfo.o \
   limitinfo.o machine.o machine/basic.o $(SYSTEM_OBJ) appinfo.o parse.o \
   mysystem.o mylist.o invoke.o pegasus-kickstart.o procinfo.o
 	$(LD) $(LDFLAGS) $^ $(LDLIBS) -o $@
->>>>>>> ca7f9c2b
 
 appinfo.o: appinfo.c getif.h utils.h useinfo.h machine.h \
   jobinfo.h statinfo.h appinfo.h limitinfo.h
