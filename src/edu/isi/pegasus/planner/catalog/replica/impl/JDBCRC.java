--- conflicted
+++ resolved
@@ -143,35 +143,14 @@
    */
   private static final String mCStatements[] =
   { // 0:
-<<<<<<< HEAD
-    "SELECT name,value FROM rc_attr WHERE id=?",
-=======
     "SELECT m.key,m.value FROM rc_meta m WHERE lfn_id=?",
->>>>>>> d37a5ba8
     // 1:
-    "SELECT id,pfn,site FROM rc_lfn WHERE lfn=?",
+    "SELECT l.lfn_id,p.pfn,p.site FROM rc_lfn l LEFT JOIN rc_pfn p ON l.lfn_id=p.lfn_id WHERE l.lfn=?",
     // 2:
-    "SELECT r.id,r.pfn,r.site FROM rc_lfn r WHERE r.lfn=? AND r.site=?",
+    "SELECT l.lfn_id,p.pfn,p.site FROM rc_lfn l LEFT JOIN rc_pfn p ON l.lfn_id=p.lfn_id WHERE l.lfn=? AND p.site=?",
     // 3:
-    "SELECT r.id,r.pfn,r.site FROM rc_lfn r WHERE r.lfn=?",
+    "DELETE l FROM rc_lfn l INNER JOIN rc_pfn p ON l.lfn_id=p.lfn_id AND l.lfn=? AND p.pfn=?",
     // 4:
-<<<<<<< HEAD
-    "INSERT INTO rc_attr(id,name,value) VALUES(?,?,?)",
-    // 5:
-    "DELETE FROM rc_lfn WHERE lfn=?",
-    // 6:
-    "DELETE FROM rc_lfn WHERE id IN" +
-    " ( SELECT id FROM rc_attr WHERE name=? AND value=? )",
-    // 7:
-    "DELETE FROM rc_lfn WHERE id IN" +
-    " ( SELECT id FROM rc_attr WHERE name=? AND value IS NULL )",
-    // 8:
-    "DELETE FROM rc_lfn WHERE lfn=? AND id IN" +
-    " ( SELECT id FROM rc_attr WHERE name=? AND value=? )",
-    // 9:
-    "DELETE FROM rc_lfn WHERE lfn=? AND id IN" +
-    " ( SELECT id FROM rc_attr WHERE name=? AND value IS NULL )",
-=======
     "INSERT INTO rc_meta(lfn_id,`key`,value) VALUES(?,?,?)",
     // 5:
     "DELETE FROM rc_lfn WHERE lfn=?",
@@ -197,7 +176,6 @@
     "INSERT INTO rc_pfn(lfn_id, pfn, site) VALUES(?, ?, ?)",
     // 14:
     "SELECT lfn_id,lfn FROM rc_lfn WHERE lfn LIKE ?",
->>>>>>> d37a5ba8
   };
 
   /**
@@ -345,7 +323,6 @@
             temp.delete();
         }
       
-      
         // class loader: Will propagate any runtime errors!!!
         String driver = (String) props.remove("db.driver");
 
@@ -355,7 +332,6 @@
         if (url == null || url.length() == 0) {
             return result;
         }
-
 
         try {
             if (driver != null) {
@@ -384,10 +360,10 @@
         }
 
         try {
-            mLogger.log( "Connecting to Database Backend " + url +" with properties " + localProps, 
-                         LogManager.DEBUG_MESSAGE_LEVEL );
+            mLogger.log("Connecting to Database Backend " + url + " with properties " + localProps,
+                    LogManager.DEBUG_MESSAGE_LEVEL);
             mConnection = DriverManager.getConnection( url, localProps );
-            
+
             //JDBC sqlite driver returns false, but does support autoincrement of keys
             m_autoinc = mUsingSQLiteBackend ||  mConnection.getMetaData().supportsGetGeneratedKeys();
 
@@ -511,30 +487,28 @@
    */
   public String lookup( String lfn, String handle )
   {
-    String result = null;
-    int which = ( handle == null ? 3 : 2 );
-    String query = mCStatements[which];
-
-    // sanity check
-    if ( lfn == null ) return result;
-    if ( mConnection == null ) throw new RuntimeException( c_error );
-
-    try {
-      PreparedStatement ps = getStatement(which);
-      ps.setString( 1, quote(lfn) );
-      if ( handle != null ) ps.setString( 2, quote(handle) );
-
-      // there should only be one result
-      ResultSet rs = ps.executeQuery();
-      if ( rs.next() ) result = rs.getString("pfn");
-
-      rs.close();
+      String result = null;
+      int which = ( handle == null ? 1 : 2 );
+      String query = mCStatements[which];
+
+      // sanity check
+      if ( lfn == null ) return result;
+      if ( mConnection == null ) throw new RuntimeException( c_error );
+
+      try {
+          PreparedStatement ps = getStatement(which);
+          ps.setString( 1, quote(lfn) );
+          if ( handle != null ) ps.setString( 2, quote(handle) );
+
+          // there should only be one result
+          ResultSet rs = ps.executeQuery();
+          if ( rs.next() ) result = rs.getString("pfn");
+          rs.close();
+
     } catch ( SQLException e ) {
       throw new RuntimeException( "Unable to query database about " +
 				  query + ": " + e.getMessage() );
     }
-
-    // done
     return result;
   }
 
@@ -582,7 +556,44 @@
    */
   public Collection lookup( String lfn )
   {
-    List result = new ArrayList();
+      List result = new ArrayList();
+      String query = mCStatements[1];
+
+      // sanity check
+      if ( lfn == null ) return result;
+      if ( mConnection == null ) throw new RuntimeException( c_error );
+
+      // start to ask
+      try {
+          PreparedStatement ps = getStatement(1);
+          ps.setString( 1, quote(lfn) );
+
+          ResultSet rs = ps.executeQuery();
+          while ( rs.next() ) {
+              result.add( new ReplicaCatalogEntry( rs.getString("pfn"),
+                      attributes(rs.getString("lfn_id"),
+                      rs.getString("site")) ) );
+          }
+          rs.close();
+
+      } catch ( SQLException e ) {
+          throw new RuntimeException( "Unable to query database about " +
+				  query + ": " + e.getMessage() );
+      }
+    return result;
+  }
+
+  /**
+   * Retrieves all entries for a given LFN from the replica catalog.
+   * Each entry in the result set is just a PFN string. Duplicates
+   * are reduced through the set paradigm.
+   *
+   * @param lfn is the logical filename to obtain information for.
+   * @return a set of PFN strings
+   */
+  public Set lookupNoAttributes( String lfn )
+  {
+    Set result = new TreeSet();
     String query = mCStatements[1];
 
     // sanity check
@@ -594,12 +605,8 @@
       PreparedStatement ps = getStatement(1);
       ps.setString( 1, quote(lfn) );
 
-      ResultSet rs = ps.executeQuery();
-      while ( rs.next() ) {
-	result.add( new ReplicaCatalogEntry( rs.getString("pfn"),
-				attributes(rs.getString("id"), 
-                                           rs.getString("site")) ) );
-      }
+      ResultSet rs = ps.executeQuery(query);
+      while ( rs.next() ) result.add( rs.getString("pfn") );
 
       rs.close();
     } catch ( SQLException e ) {
@@ -612,41 +619,6 @@
   }
 
   /**
-   * Retrieves all entries for a given LFN from the replica catalog.
-   * Each entry in the result set is just a PFN string. Duplicates
-   * are reduced through the set paradigm.
-   *
-   * @param lfn is the logical filename to obtain information for.
-   * @return a set of PFN strings
-   */
-  public Set lookupNoAttributes( String lfn )
-  {
-    Set result = new TreeSet();
-    String query = mCStatements[1];
-
-    // sanity check
-    if ( lfn == null ) return result;
-    if ( mConnection == null ) throw new RuntimeException( c_error );
-
-    // start to ask
-    try {
-      PreparedStatement ps = getStatement(1);
-      ps.setString( 1, quote(lfn) );
-
-      ResultSet rs = ps.executeQuery(query);
-      while ( rs.next() ) result.add( rs.getString("pfn") );
-
-      rs.close();
-    } catch ( SQLException e ) {
-      throw new RuntimeException( "Unable to query database about " +
-				  query + ": " + e.getMessage() );
-    }
-
-    // done
-    return result;
-  }
-
-  /**
    * Retrieves multiple entries for a given logical filename, up to the
    * complete catalog. Retrieving full catalogs should be harmful, but
    * may be helpful in an online display or portal.
@@ -658,36 +630,34 @@
    */
   public Map lookup( Set lfns )
   {
-    Map result = new HashMap();
-    String query = mCStatements[1];
-
-    // sanity check
-    if ( lfns == null || lfns.size() == 0 ) return result;
-    if ( mConnection == null ) throw new RuntimeException( c_error );
-
-    try {
-      ResultSet rs = null;
-      PreparedStatement ps = getStatement(1);
-      for ( Iterator i = lfns.iterator(); i.hasNext(); ) {
-	List value = new ArrayList();
-	String lfn = (String) i.next();
-	ps.setString( 1, quote(lfn) );
-	rs = ps.executeQuery();
-	while ( rs.next() ) {
-	  value.add( new ReplicaCatalogEntry( rs.getString("pfn"),
-				attributes(rs.getString("id"), 
-                                           rs.getString("site")) ) );
-	}
-	rs.close();
-	result.put( lfn, value );
-      }
-    } catch ( SQLException e ) {
-      throw new RuntimeException( "Unable to query database with " +
+      Map result = new HashMap();
+      String query = mCStatements[1];
+
+      // sanity check
+      if ( lfns == null || lfns.size() == 0 ) return result;
+      if ( mConnection == null ) throw new RuntimeException( c_error );
+
+      try {
+          ResultSet rs = null;
+          PreparedStatement ps = getStatement(1);
+          for ( Iterator i = lfns.iterator(); i.hasNext(); ) {
+              List value = new ArrayList();
+              String lfn = (String) i.next();
+              ps.setString( 1, quote(lfn) );
+              rs = ps.executeQuery();
+              while ( rs.next() ) {
+                  value.add( new ReplicaCatalogEntry( rs.getString("pfn"),
+                          attributes(rs.getString("lfn_id"),
+                          rs.getString("site")) ) );
+              }
+              rs.close();
+              result.put( lfn, value );
+          }
+      } catch ( SQLException e ) {
+          throw new RuntimeException( "Unable to query database with " +
 				  query + ": " + e.getMessage() );
-    }
-
-    // done
-    return result;
+      }
+      return result;
   }
 
   /**
@@ -701,32 +671,32 @@
    */
   public Map lookupNoAttributes( Set lfns )
   {
-    Map result = new HashMap();
-    String query = mCStatements[1];
-
-    // sanity check
-    if ( lfns == null || lfns.size() == 0 ) return result;
-    if ( mConnection == null ) throw new RuntimeException( c_error );
-
-    try {
-      ResultSet rs = null;
-      PreparedStatement ps = getStatement(1);
-      for ( Iterator i = lfns.iterator(); i.hasNext(); ) {
-	Set value = new TreeSet();
-	String lfn = (String) i.next();
-	ps.setString( 1, quote(lfn) );
-	rs = ps.executeQuery();
-	while ( rs.next() ) value.add(rs.getString("pfn"));
-	rs.close();
-	result.put( lfn, value );
-      }
-    } catch ( SQLException e ) {
-      throw new RuntimeException( "Unable to query database with " +
+      Map result = new HashMap();
+      String query = mCStatements[1];
+
+      // sanity check
+      if ( lfns == null || lfns.size() == 0 ) return result;
+      if ( mConnection == null ) throw new RuntimeException( c_error );
+
+      try {
+          ResultSet rs = null;
+          PreparedStatement ps = getStatement(1);
+          for ( Iterator i = lfns.iterator(); i.hasNext(); ) {
+              Set value = new TreeSet();
+              String lfn = (String) i.next();
+              ps.setString( 1, quote(lfn) );
+              rs = ps.executeQuery();
+              while ( rs.next() ) {
+                  value.add(rs.getString("pfn"));
+              }
+              rs.close();
+              result.put( lfn, value );
+          }
+      } catch ( SQLException e ) {
+          throw new RuntimeException( "Unable to query database with " +
 				  query + ": " + e.getMessage() );
-    }
-
-    // done
-    return result;
+      }
+      return result;
   }
 
   /**
@@ -742,39 +712,37 @@
    */
   public Map lookup( Set lfns, String handle )
   {
-    Map result = new HashMap();
-    int which = ( handle == null ? 3 : 2 );
-    String query = mCStatements[which];
-
-    // sanity check
-    if ( lfns == null || lfns.size() == 0 ) return result;
-    if ( mConnection == null ) throw new RuntimeException( c_error );
-
-    try {
-      ResultSet rs = null;
-      PreparedStatement ps = getStatement(which);
-      if ( handle != null ) ps.setString( 2, quote(handle) );
-
-      for ( Iterator i = lfns.iterator(); i.hasNext(); ) {
-	List value = new ArrayList();
-	String lfn = (String) i.next();
-	ps.setString( 1, quote(lfn) );
-	rs = ps.executeQuery();
-	while ( rs.next() ) {
-	  value.add( new ReplicaCatalogEntry( rs.getString("pfn"),
-				attributes(rs.getString("id"), 
-                                           rs.getString("site")) ) );
-	}
-	rs.close();
-	result.put( lfn, value );
-      }
-    } catch ( SQLException e ) {
-      throw new RuntimeException( "Unable to query database with " +
+      Map result = new HashMap();
+      int which = ( handle == null ? 1 : 2 );
+      String query = mCStatements[which];
+
+      // sanity check
+      if ( lfns == null || lfns.size() == 0 ) return result;
+      if ( mConnection == null ) throw new RuntimeException( c_error );
+
+      try {
+          ResultSet rs = null;
+          PreparedStatement ps = getStatement(which);
+          if ( handle != null ) ps.setString( 2, quote(handle) );
+
+          for ( Iterator i = lfns.iterator(); i.hasNext(); ) {
+              List value = new ArrayList();
+              String lfn = (String) i.next();
+              ps.setString( 1, quote(lfn) );
+              rs = ps.executeQuery();
+              while ( rs.next() ) {
+                  value.add( new ReplicaCatalogEntry( rs.getString("pfn"),
+                          attributes(rs.getString("lfn_id"),
+                          rs.getString("site")) ) );
+              }
+              rs.close();
+              result.put( lfn, value );
+          }
+      } catch ( SQLException e ) {
+          throw new RuntimeException( "Unable to query database with " +
 				  query + ": " + e.getMessage() );
-    }
-
-    // done
-    return result;
+      }
+      return result;
   }
 
   /**
@@ -789,35 +757,35 @@
    */
   public Map lookupNoAttributes( Set lfns, String handle )
   {
-    Map result = new HashMap();
-    int which = ( handle == null ? 3 : 2 );
-    String query = mCStatements[which];
-
-    // sanity check
-    if ( lfns == null || lfns.size() == 0 ) return result;
-    if ( mConnection == null ) throw new RuntimeException( c_error );
-
-    try {
-      ResultSet rs = null;
-      PreparedStatement ps = getStatement(which);
-      if ( handle != null ) ps.setString( 2, quote(handle) );
-
-      for ( Iterator i = lfns.iterator(); i.hasNext(); ) {
-	Set value = new TreeSet();
-	String lfn = (String) i.next();
-	ps.setString( 1, quote(lfn) );
-	rs = ps.executeQuery();
-	while ( rs.next() ) value.add( rs.getString("pfn") );
-	rs.close();
-	result.put( lfn, value );
-      }
-    } catch ( SQLException e ) {
-      throw new RuntimeException( "Unable to query database with " +
+      Map result = new HashMap();
+      int which = ( handle == null ? 1 : 2 );
+      String query = mCStatements[which];
+
+      // sanity check
+      if ( lfns == null || lfns.size() == 0 ) return result;
+      if ( mConnection == null ) throw new RuntimeException( c_error );
+
+      try {
+          ResultSet rs = null;
+          PreparedStatement ps = getStatement(which);
+          if ( handle != null ) ps.setString( 2, quote(handle) );
+
+          for ( Iterator i = lfns.iterator(); i.hasNext(); ) {
+              Set value = new TreeSet();
+              String lfn = (String) i.next();
+              ps.setString( 1, quote(lfn) );
+              rs = ps.executeQuery();
+              while ( rs.next() ) {
+                  value.add( rs.getString("pfn") );
+              }
+              rs.close();
+              result.put( lfn, value );
+          }
+      } catch ( SQLException e ) {
+          throw new RuntimeException( "Unable to query database with " +
 				  query + ": " + e.getMessage() );
-    }
-
-    // done
-    return result;
+      }
+      return result;
   }
 
   /**
@@ -858,44 +826,6 @@
    */
   public Map lookup( Map constraints )
   {
-<<<<<<< HEAD
-    Map result = new TreeMap();
-
-    // more sanity
-    if ( mConnection == null ) throw new RuntimeException( c_error );
-
-    // prepare statement
-    //boolean flag = false;
-    boolean where = false;
-    StringBuffer q = new StringBuffer(256);
-    q.append("SELECT DISTINCT r.id,r.lfn,r.pfn,r.site FROM rc_lfn r");
-
-    for ( Iterator i=constraints.keySet().iterator(); i.hasNext(); ) {
-      String s, key = (String) i.next();
-      if ( key.equals("lfn") ) {
-	s = addItem( constraints.get("lfn"), "r.lfn", where );
-        where = true;
-      } else if ( key.equals("pfn") ) {
-	s = addItem( constraints.get("pfn"), "r.pfn", where );
-        where = true;
-      } else if ( key.equals(ReplicaCatalogEntry.RESOURCE_HANDLE)) {
-        s = addItem( constraints.get(ReplicaCatalogEntry.RESOURCE_HANDLE), "r.site", where );
-        where = true;
-      } else {
-	if ( ! where ) {
-	  q.append( ", rc_attr a WHERE " ).append( "r.id=a.id" );
-	  where = true;
-	}
-	//s = addItem( constraints.get(key), "a." + key, where );
-        //add the clause to check on attribute name
-        s = addItem( key, "a.name", where );
-        where = true;
-        s = addItem( constraints.get(key), "a.value", where );
-      }
-      if ( s.length() > 0 ) {
-	where = true;
-	q.append(s);
-=======
       Map result = new TreeMap();
 
       // more sanity
@@ -926,38 +856,37 @@
           } else {
               cond.append("m.key='" + key + "' ");
           }
->>>>>>> d37a5ba8
-      }
-    }
-
-    // start to ask
-    String lfn = null;
-    ReplicaCatalogEntry pair = null;
-    String query = q.toString();
-    try {
-      Statement st = mConnection.createStatement();
-      ResultSet rs = st.executeQuery(query);
-      while ( rs.next() ) {
-	lfn = rs.getString("lfn");
-	pair = new ReplicaCatalogEntry( rs.getString("pfn"),
-					attributes(rs.getString("id"),
-                                                   rs.getString("site")) );
-
-	// add list, if the LFN does not already exist
-	if ( ! result.containsKey(lfn) ) result.put( lfn, new ArrayList() );
-
-	// now add to the list
-	((List) result.get(lfn)).add( pair );
-      }
-      rs.close();
-      st.close();
-    } catch ( SQLException e ) {
-      throw new RuntimeException( "Unable to query database about " +
+      }
+      q.append(cond.toString());
+
+      // start to ask
+      String lfn = null;
+      ReplicaCatalogEntry pair = null;
+      String query = q.toString();
+      try {
+          Statement st = mConnection.createStatement();
+          ResultSet rs = st.executeQuery(query);
+          while ( rs.next() ) {
+              lfn = rs.getString("lfn");
+              pair = new ReplicaCatalogEntry( rs.getString("pfn"),
+                      attributes(rs.getString("lfn_id"),
+                              rs.getString("site")) );
+
+              // add list, if the LFN does not already exist
+              if ( ! result.containsKey(lfn) ) {
+                  result.put(lfn, new ArrayList() );
+              }
+
+              // now add to the list
+              ((List) result.get(lfn)).add( pair );
+          }
+          rs.close();
+          st.close();
+      } catch ( SQLException e ) {
+          throw new RuntimeException( "Unable to query database about " +
 				  query + ": " + e.getMessage() );
-    }
-
-    // done
-    return result;
+      }
+      return result;
   }
 
   /**
@@ -982,33 +911,33 @@
    */
   public Set list( String constraint )
   {
-    Set result = new TreeSet();
-
-    // more sanity
-    if ( mConnection == null ) throw new RuntimeException( c_error );
-
-    // prepare statement
-    // FIXME: work with pre-prepared statements
-    String query = "SELECT lfn FROM rc_lfn";
-    if ( constraint != null && constraint.length() > 0 )
-      query += " WHERE lfn LIKE '" + quote(constraint) + "'";
-
-    // start to ask
-    try {
-      Statement st = mConnection.createStatement();
-      ResultSet rs = st.executeQuery(query);
-      while ( rs.next() ) {
-	result.add( rs.getString(0) );
-      }
-      rs.close();
-      st.close();
-    } catch ( SQLException e ) {
-      throw new RuntimeException( "Unable to query database about " +
+      Set result = new TreeSet();
+
+      // more sanity
+      if ( mConnection == null ) throw new RuntimeException( c_error );
+
+      String query = "[no query]";
+      try {
+          query = mCStatements[14];
+          PreparedStatement ps = getStatement(14);
+          if (constraint == null) {
+              ps.setString(1, quote("%"));
+          } else {
+              ps.setString(1, quote(constraint));
+          }
+
+          ResultSet rs = ps.executeQuery();
+          while ( rs.next() ) {
+              result.add( rs.getString("lfn") );
+          }
+          rs.close();
+
+      } catch ( SQLException e ) {
+          e.printStackTrace();
+          throw new RuntimeException( "Unable to query database about " +
 				  query + ": " + e.getMessage() );
-    }
-
-    // done
-    return result;
+      }
+      return result;
   }
 
 
@@ -1024,146 +953,124 @@
    */
   public int insert( String lfn, ReplicaCatalogEntry tuple )
   {
-    // sanity checks
-    if ( lfn == null || tuple == null ) return 0;
-    if ( mConnection == null ) throw new RuntimeException( c_error );
-
-    for (Object obj : lookup(lfn)) {
-        ReplicaCatalogEntry rce = (ReplicaCatalogEntry) obj;
-        String handle = rce.getResourceHandle();
-        if (rce.getPFN().equals(tuple.getPFN()) &&
-                ((handle == null && tuple.getResourceHandle() == null) ||
-                (handle != null && handle.equals(tuple.getResourceHandle())))) {
-            
-            delete(lfn, rce);
-            break;
-        }
-    }
-    
-    String query = "[no query]";
-    int result = 0;
-    boolean autoCommitWasOn = false;
-    int state = 0;
+      // sanity checks
+      if ( lfn == null || tuple == null ) return 0;
+      if ( mConnection == null ) throw new RuntimeException( c_error );
+
+      String query = "[no query]";
+      int result = 0;
+      boolean autoCommitWasOn = false;
+      int state = 0;
 
       try {
-      // delete-before-insert as one transaction
-      if ( (autoCommitWasOn = mConnection.getAutoCommit()) )
-	mConnection.setAutoCommit(false);
-      state++; // state == 1
-
-      // // delete before insert...
-      // delete( lfn, tuple.getPFN() );
-      state++; // state == 2
-
-      ResultSet rs = null;
-      Statement st = null;
-      StringBuilder m = new StringBuilder(256);
-      String id = null;
-      String resourceHandle = tuple.getResourceHandle();
-      
-      if ( ! m_autoinc ) {
-	//
-	// use sequences, no auto-generated keys possible
-	//
-	query = "SELECT nextval('rc_lfn_id')";
-	st = mConnection.createStatement();
-	rs = st.executeQuery(query);
-        if ( rs.next() ) id = rs.getString(1);
-	else throw new SQLException( "Unable to access sequence generator" );
-	rs.close();
-	st.close();
-	state++; // state == 3
-        
-        m.append( "INSERT INTO rc_lfn(id,lfn,pfn" );
-        if (resourceHandle != null) {
-            m.append( ",site" );
-        }
-        m.append( ") VALUES('" );
-        m.append(id).append("','");
-        m.append(quote(lfn)).append("','");
-        m.append(quote(tuple.getPFN()));
-        if (resourceHandle != null) {
-            m.append("','").append(quote(resourceHandle));
-        }
-        m.append("')");        
-	query = m.toString();
-	st = mConnection.createStatement();
-	result = st.executeUpdate(query); // ,Statement.RETURN_GENERATED_KEYS);
-	st.close();
-	state++; // state == 4
-      } else {
-	//
-	// use autoinc columns, obtain autogenerated keys afterwards
-	//
-	m.append( "INSERT INTO rc_lfn(lfn,pfn");
-        if (resourceHandle != null) {
-            m.append( ",site" );
-        }
-        m.append(") VALUES('" );
-	m.append(quote(lfn)).append("','");
-	m.append(quote(tuple.getPFN()));
-        if (resourceHandle != null) {
-            m.append("','").append(quote(resourceHandle));
-        }
-        m.append("')");
-	query = m.toString();
-	st = mConnection.createStatement();
-        //sqlite driver complains if Statement.RETURN_GENERATED_KEYS is set, even though
-        //the id's are set in the ResultSet
-        result = (this.mUsingSQLiteBackend)?
-                 st.executeUpdate(query): 
-                 st.executeUpdate(query, Statement.RETURN_GENERATED_KEYS);
-        
-        state++; // state == 3
-
-	rs = st.getGeneratedKeys();
-        if ( rs.next() ) id = rs.getString(1);
-	else throw new SQLException( "Unable to access autogenerated key" );
-	rs.close();
-	st.close();
-	state++; // state == 4
-      }
-
-      query = mCStatements[4];
-      PreparedStatement ps = getStatement(4);
-//      ps.setString( 1, id ); // GRRR, Pg8!!!
-      ps.setLong( 1, Long.parseLong(id) );
-
-      for ( Iterator i=tuple.getAttributeIterator(); i.hasNext(); ) {
-	String name = (String) i.next();
-        if (name.equals(ReplicaCatalogEntry.RESOURCE_HANDLE)) {
-            continue;
-        }
- 	Object value = tuple.getAttribute(name);
-	ps.setString( 2, name );
-	if ( value == null ) ps.setNull( 3, Types.VARCHAR );
-	else ps.setString( 3, value instanceof String ?
-			   (String) value :
-			   value.toString() );
-	ps.executeUpdate();
-      }
-      state++; // state == 5
-
-      mConnection.commit();
-    } catch ( SQLException e ) {
-      try {
-	if ( state > 0 && state < 4 ) mConnection.rollback();
-      } catch ( SQLException e2 ) {
-	// ignore rollback problems
-      }
-      throw new RuntimeException( "Unable to tell database " +
-				  query + " (state=" + state + "): " +
-				  e.getMessage() );
-    } finally {
-      // restore original auto-commit state
-      try {
-	if ( autoCommitWasOn ) mConnection.setAutoCommit(true);
+          if ( (autoCommitWasOn = mConnection.getAutoCommit()) )
+              mConnection.setAutoCommit(false);
+          state++; // state == 1
+
+          // delete previous mapping associated to the lfn
+          for (Object obj : lookup(lfn)) {
+              ReplicaCatalogEntry rce = (ReplicaCatalogEntry) obj;
+              String handle = rce.getResourceHandle();
+              if (rce.getPFN().equals(tuple.getPFN()) &&
+                      ((handle == null && tuple.getResourceHandle() == null) ||
+                              (handle != null && handle.equals(tuple.getResourceHandle())))) {
+                  delete(lfn, rce);
+
+                  break;
+              }
+          }
+          state++; // state == 2
+
+          ResultSet rs = null;
+          String id = null;
+          String resourceHandle = tuple.getResourceHandle();
+
+          // check if the lfn already exists
+          query = mCStatements[14];
+          PreparedStatement ps = getStatement(14);
+          ps.setString(1, quote(lfn));
+          rs = ps.executeQuery();
+          if (rs.next()) {
+              id = rs.getString(1);
+
+          } else {
+              query = mCStatements[12];
+              ps = this.mUsingSQLiteBackend ?
+                      getStatement(12) :
+                      mConnection.prepareStatement(mCStatements[12], Statement.RETURN_GENERATED_KEYS);
+              ps.setString(1, quote(lfn));
+              //sqlite driver complains if Statement.RETURN_GENERATED_KEYS is set, even though
+              //the id's are set in the ResultSet
+              result = ps.executeUpdate();
+              state++; // state == 3
+
+              rs = ps.getGeneratedKeys();
+              if (rs.next()) {
+                  id = rs.getString(1);
+              } else {
+                  throw new SQLException("Unable to access autogenerated key");
+              }
+          }
+          state++; // state == 4
+
+          // Add PFN and site attributes
+          query = mCStatements[13];
+          ps = getStatement(13);
+          ps.setString(1, id);
+          ps.setString(2, quote(tuple.getPFN()));
+          if (resourceHandle == null) {
+              ps.setNull(3, Types.VARCHAR);
+          } else {
+              ps.setString(3, resourceHandle);
+          }
+          ps.executeUpdate();
+          state++; // state == 5
+
+          // Add metadata
+          query = mCStatements[4];
+          ps = getStatement(4);
+          ps.setLong( 1, Long.parseLong(id) );
+
+          for ( Iterator i=tuple.getAttributeIterator(); i.hasNext(); ) {
+              String name = (String) i.next();
+              if (name.equals(ReplicaCatalogEntry.RESOURCE_HANDLE)) {
+                  continue;
+              }
+              Object value = tuple.getAttribute(name);
+              ps.setString( 2, name );
+              if ( value == null ) {
+                  ps.setNull( 3, Types.VARCHAR );
+              } else {
+                  ps.setString( 3, value instanceof String ? (String) value : value.toString() );
+              }
+              ps.executeUpdate();
+          }
+          state++; // state == 6
+          mConnection.commit();
+
+
       } catch ( SQLException e ) {
-	// ignore
-      }
-    }
-
-    return result;
+          try {
+              if ( state > 0 && state < 6 ) {
+                  mConnection.rollback();
+              }
+          } catch ( SQLException e2 ) {
+              // ignore rollback problems
+          }
+          e.printStackTrace();
+          throw new RuntimeException( "Unable to tell database " +
+                  query + " (state=" + state + "): " +
+                  e.getMessage() );
+
+      } finally {
+          // restore original auto-commit state
+          try {
+              if ( autoCommitWasOn ) mConnection.setAutoCommit(true);
+          } catch ( SQLException e ) {
+              // ignore
+          }
+      }
+      return result;
   }
   
   /**
@@ -1236,7 +1143,8 @@
    * @return the number of deletions.
    * @see ReplicaCatalogEntry
    */
-  public int delete( Map x , boolean matchAttributes){
+  public int delete( Map x , boolean matchAttributes)
+  {
       
       int result = 0;
       
@@ -1279,37 +1187,34 @@
    */
   public int delete( String lfn, String pfn )
   {
-    int result = 0;
-
-    // sanity checks
-    if ( lfn == null || pfn == null ) return result;
-    if ( mConnection == null ) throw new RuntimeException( c_error );
-
-    // prepare statement
-    // FIXME: work with pre-prepared statements
-    StringBuffer m = new StringBuffer(256);
-    m.append( "DELETE FROM rc_lfn WHERE lfn='");
-    m.append( quote(lfn) ).append('\'');
-    m.append( " AND pfn='").append( quote(pfn) ).append('\'');
-    String query = m.toString();
-
-    try {
-      Statement st = mConnection.createStatement();
-      st.execute(query);
-      result = st.getUpdateCount();
-      st.close();
-    } catch ( SQLException e ) {
-      throw new RuntimeException( "Unable to tell database " +
-				  query + ": " + e.getMessage() );
-    }
-
-    // done
-    return result;
+      int result = 0;
+      int which = mUsingSQLiteBackend ? 11 : 3;
+      String query = mCStatements[which];
+
+      // sanity checks
+      if ( lfn == null || pfn == null ) return result;
+      if ( mConnection == null ) throw new RuntimeException( c_error );
+
+      // prepare statement
+      try {
+          PreparedStatement ps = getStatement(which);
+          ps.setString( 1, quote(lfn) );
+          ps.setString( 2, quote(pfn) );
+          result = ps.executeUpdate();
+
+      } catch ( SQLException e ) {
+          e.printStackTrace();
+          throw new RuntimeException( "Unable to tell database " +
+                  query + ": " + e.getMessage() );
+      }
+
+      // done
+      return result;
   }
 
   /**
    * Deletes a very specific mapping from the replica catalog. The LFN
-   * must be matches, the PFN, and all PFN attributes specified in the
+   * must matches the PFN, and all PFN attributes specified in the
    * replica catalog entry. More than one entry could theoretically be
    * removed. Upon removal of an entry, all attributes associated with
    * the PFN also evaporate (cascading deletion).
@@ -1322,52 +1227,13 @@
   public int delete( String lfn, ReplicaCatalogEntry tuple )
   {
     int result = 0;
-    String query = "[no query]";
+    StringBuilder query = new StringBuilder("[no query]");
 
     // sanity checks
     if ( lfn == null || tuple == null ) return result;
     if ( mConnection == null ) throw new RuntimeException( c_error );
 
     try {
-<<<<<<< HEAD
-      StringBuilder m = new StringBuilder(256);
-      m.append("SELECT id FROM rc_lfn WHERE lfn='").append(lfn).append("'");
-      if (tuple.getResourceHandle() != null) {
-          m.append(" AND site='").append(quote(tuple.getResourceHandle())).append("'");
-      } else {
-          m.append(" AND site IS NULL");
-      }
-      Statement st = mConnection.createStatement();
-      ResultSet rs = st.executeQuery(m.toString());
-      if (!rs.next()) {
-          st.close();
-          rs.close();
-          return result;
-      }
-      int id = rs.getInt("id");
-      
-      m = new StringBuilder(256);
-      m.append("SELECT name,value FROM rc_attr WHERE id=").append(id);
-      st = mConnection.createStatement();
-      rs = st.executeQuery(m.toString());
-      while (rs.next()) {
-          String name = rs.getString("name");
-          String value = rs.getString("value");
-          if (!tuple.hasAttribute(name) || !tuple.getAttribute(name).equals(value)) {
-              st.close();
-              rs.close();
-              return result;
-          }
-      }
-      
-      m = new StringBuilder(256);
-      m.append("DELETE FROM rc_lfn WHERE id=").append(id);
-      st = mConnection.createStatement();
-      result = st.executeUpdate(m.toString());
-      st.close();
-      rs.close();
-      return result;
-=======
         query = new StringBuilder(256);
         query.append("SELECT DISTINCT l.lfn_id, m.key, m.value FROM rc_lfn l ");
         if (tuple.getResourceHandle() != null) {
@@ -1402,10 +1268,9 @@
         rs.close();
 
         return result;
->>>>>>> d37a5ba8
 
     } catch ( SQLException e ) {
-      throw new RuntimeException( "Unable to tell database " +
+        throw new RuntimeException( "Unable to tell database " +
 				  query + ": " + e.getMessage() );
     }
   }
@@ -1492,8 +1357,8 @@
     try {
       PreparedStatement ps = getStatement(5);
       for ( Iterator i = lfns.iterator(); i.hasNext(); ) {
-	ps.setString( 1, quote((String) i.next()) );
-	result += ps.executeUpdate();
+        ps.setString( 1, quote((String) i.next()) );
+        result += ps.executeUpdate();
       }
     } catch ( SQLException e ) {
       throw new RuntimeException( "Unable to tell database " +
@@ -1517,14 +1382,13 @@
     int result = 0;
     
     if (name.equals( ReplicaCatalogEntry.RESOURCE_HANDLE )) {
-      String query = "DELETE FROM rc_lfn WHERE site=?";
+      String query = mCStatements[10];
 
       try {
         PreparedStatement ps = mConnection.prepareStatement(query);
         ps.setString( 1, value.toString() );
-        result = ps.executeUpdate(query);
-
-        ps.close();
+        result = ps.executeUpdate();
+
         return result;
       
       } catch (SQLException e) {
@@ -1582,7 +1446,7 @@
     if ( mConnection == null ) throw new RuntimeException( c_error );
 
     // prepare statement
-    String query = "DELETE FROM lfn_rc";
+    String query = "DELETE FROM rc_lfn";
     try {
       Statement st = mConnection.createStatement();
       st.execute(query);
