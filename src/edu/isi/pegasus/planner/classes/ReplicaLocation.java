/**
 *  Copyright 2007-2008 University Of Southern California
 *
 *  Licensed under the Apache License, Version 2.0 (the "License");
 *  you may not use this file except in compliance with the License.
 *  You may obtain a copy of the License at
 *
 *  http://www.apache.org/licenses/LICENSE-2.0
 *
 *  Unless required by applicable law or agreed to in writing,
 *  software distributed under the License is distributed on an "AS IS" BASIS,
 *  WITHOUT WARRANTIES OR CONDITIONS OF ANY KIND, either express or implied.
 *  See the License for the specific language governing permissions and
 *  limitations under the License.
 */

package edu.isi.pegasus.planner.classes;


import edu.isi.pegasus.planner.catalog.replica.ReplicaCatalogEntry;

import edu.isi.pegasus.planner.dax.PFN;

import edu.isi.pegasus.planner.namespace.Metadata;

import java.util.Collection;
import java.util.Iterator;
import java.util.List;
import java.util.ArrayList;

/**
 * A Data Class that associates a LFN with the PFN's. Attributes associated
 * with the LFN go here.
 *
 * @author Karan Vahi
 * @author Gaurang Mehta
 *
 * @version $Revision$
 *
 * @see edu.isi.pegasus.planner.catalog.replica.ReplicaCatalogEntry
 */
public class ReplicaLocation
       extends Data
       implements Cloneable{


    /**
     * The site name that is associated in the case the resource handle is not
     * specified with the PFN.
     */
    public static final String UNDEFINED_SITE_NAME = "UNDEFINED_SITE";

    /**
     * The LFN associated with the entry.
     */
    private String mLFN;

    /**
     * A list of <code>ReplicaCatalogEntry</code> objects containing the PFN's
     * and associated attributes.
     */
    private List<ReplicaCatalogEntry> mPFNList;

    /**
     * Metadata attributes associated with the file.
     */
    private Metadata mMetadata;
    
    /**
     * Default constructor.
     */
    public ReplicaLocation(){
        mLFN     = "";
        mPFNList = new ArrayList<ReplicaCatalogEntry>();
        mMetadata = new Metadata();
    }

    /**
     * Overloaded constructor.
     * Intializes the member variables to the values passed.
     *
     * @param rl
     */
<<<<<<< HEAD
    public ReplicaLocation( String lfn , List<ReplicaCatalogEntry> pfns ){
        this();
        mLFN = lfn;
        mPFNList = pfns;
        //sanitize pfns. add a default resource handle if not specified
        sanitize( mPFNList );
    }
=======
    public ReplicaLocation( ReplicaLocation rl ){
        this( rl.getLFN(), rl.getPFNList() );
>>>>>>> 6ce67ef8

    }
    
    /**
     * Overloaded constructor.
     * Intializes the member variables to the values passed.
     *
     * @param lfn  the logical filename.
     * @param pfns the list of <code>ReplicaCatalogEntry</code> objects.
     */
    public ReplicaLocation( String lfn , Collection<ReplicaCatalogEntry> pfns ){
<<<<<<< HEAD
        this( lfn, 
              //create a separate list only if required
              ( pfns instanceof List )?
                   (List)pfns:
                   //create a new list from the collection
                   new ArrayList( pfns ) );
=======
        mLFN     = lfn;

        //PM-1001 always create a separate list only if required
        mPFNList = new ArrayList( pfns ) ;

        //sanitize pfns. add a default resource handle if not specified
        sanitize( mPFNList );

>>>>>>> 6ce67ef8
    }
    
    

    /**
     * Adds a PFN specified in the DAX to the object
     * 
     * @param pfn the PFN
     */
    public void addPFN(PFN pfn) {
        ReplicaCatalogEntry rce = new ReplicaCatalogEntry( );
        rce.setPFN( pfn.getURL() );
        rce.setResourceHandle( pfn.getSite() );
        this.mPFNList.add( rce );
    }

    /**
     * Add a PFN and it's attributes. Any existing
     * mapping with the same PFN and site attribute will be replaced, including all its
     * attributes.
     *
     * @param tuple  the <code>ReplicaCatalogEntry</code> object containing the
     *             PFN and the attributes.
     */
    public void addPFN( ReplicaCatalogEntry tuple ){
        boolean seen = false;
        String pfn  = tuple.getPFN();
        String site = tuple.getResourceHandle();

        sanitize( tuple );

        //traverse through the existing PFN's to check for the
        //same pfn
        for ( Iterator i= this.pfnIterator(); i.hasNext() && ! seen; ) {
            ReplicaCatalogEntry rce = (ReplicaCatalogEntry) i.next();
            seen = pfn.equals(rce.getPFN()) && site.equals( rce.getResourceHandle() );
            if ( seen ) {
                try {
                    i.remove();
                } catch ( UnsupportedOperationException uoe ) {
                    //ignore for time being
                }
            }
        }

        this.mPFNList.add( tuple );

    }

    /**
     * Add a PFN and it's attributes.
     *
     * @param tuples  the <code>List</code> object of <code>ReplicaCatalogEntry</code>
     *              objects, each containing the  PFN and the attributes.
     */
    protected void addPFNs( List<ReplicaCatalogEntry> tuples ){
        for( Iterator it = tuples.iterator(); it.hasNext(); ){
            addPFN( (ReplicaCatalogEntry)it.next() );
        }
    }


    /**
     * Add metadata to the object.
     * 
     * @param key
     * @param value 
     */
    public void addMetadata( String key, String value ){
       this.mMetadata.checkKeyInNS( key, value );
    }
    
    /**
     * Sets the LFN.
     *
     * @param lfn  the lfn.
     */
    public void setLFN( String lfn ){
        this.mLFN = lfn;
    }

    /**
     * Returns the associated LFN.
     *
     * @return lfn
     */
    public String getLFN( ){
        return this.mLFN;
    }

    /**
     * Return a PFN as a <code>ReplicaCatalogEntry</code>
     *
     * @param index   the pfn location.
     *
     * @return the element at the specified position in this list.
     *
     * @throws IndexOutOfBoundsException - if the index is out of range (index < 0 || index >= size()).
     */
    public ReplicaCatalogEntry getPFN( int index ){
        return (ReplicaCatalogEntry)this.mPFNList.get( index );
    }


    /**
     * Returns the list of pfn's as <code>ReplicaCatalogEntry</code> objects.
     *
     * @return List
     */
    public List getPFNList( ){
        return this.mPFNList;
    }


    /**
     * Returns an iterator to the list of <code>ReplicaCatalogEntry</code>
     * objects.
     *
     * @return Iterator.
     */
    public Iterator pfnIterator(){
        return this.mPFNList.iterator();
    }

    /**
     * Returns the number of pfn's associated with the lfn.
     *
     * @return int
     */
    public int getPFNCount(){
        return this.mPFNList.size();
    }
    
    /**
     * Returns metadata attribute for a particular key 
     * 
     * @param key
     * 
     * @return value returned else null if not found
     */
    public String getMetadata( String key  ){
       return (String)mMetadata.get( key );
    }
    
    /**
     * Returns all metadata attributes for the file
     * 
     * @return Metadata 
     */
    public Metadata getAllMetadata( ){
       return this.mMetadata;
    }


    /**
     * Returns the clone of the object.
     *
     * @return the clone
     */
    public Object clone(){
        ReplicaLocation rc;
        try{
            rc = ( ReplicaLocation ) super.clone();
        }
        catch( CloneNotSupportedException e ){
            //somewhere in the hierarch chain clone is not implemented
            throw new RuntimeException("Clone not implemented in the base class of " + this.getClass().getName(),
                                       e );
        }
        rc.mPFNList = new ArrayList();
        rc.setLFN( this.mLFN );
        rc.mMetadata = (Metadata) this.mMetadata.clone();

        //add all the RCE's
        for( Iterator it = this.pfnIterator(); it.hasNext(); ){
            //creating a shallow clone here.
            rc.addPFN( ( ReplicaCatalogEntry )it.next() );
        }
        //clone is not implemented fully.
        //throw new RuntimeException( "Clone not implemented for " + this.getClass().getName() );
        return rc;
    }

    /**
     * Merges the <code>ReplicaLocation</code> object to the existing one,
     * only if the logical filenames match.
     *
     * @param location is another <code>ReplicaLocations</code> to merge with.
     *
     * @return true if a merge was successful, false if the LFNs did not
     * match.
     */
    public boolean merge(ReplicaLocation location){
        String lfn1 = this.getLFN();
        String lfn2 = (location == null)? null : location.getLFN();
        boolean result = (lfn1 == null && lfn2 == null ||
                          lfn1 != null && lfn2 != null && lfn1.equals(lfn2));

        // only merge if LFN match
        if (result) {
            this.addPFNs( location.getPFNList() );
            
            for( Iterator it = location.getAllMetadata().getProfileKeyIterator(); it.hasNext();){
                String key = (String)it.next();
                this.addMetadata( key, location.getMetadata(key));
            }
        }

        return result;
    }




    /**
     * Returns the textual description of the data class.
     *
     * @return the textual description.
     */
    public String toString(){
        StringBuffer sb = new StringBuffer();
        sb.append( mLFN ).append( " -> {");
        for( Iterator it = this.pfnIterator(); it.hasNext(); ){
            sb.append( it.next() );
            sb.append( "," );
        }
        sb.append( this.getAllMetadata() );
        sb.append( "}" );
        return sb.toString();
    }


    /**
     * Sanitizes a tuple list . Sets the resource handle to a default value if not
     * specified.
     *
     * @param tuples  the tuple to be sanitized.
     */
    private void sanitize( List tuples ){
        for( Iterator it = tuples.iterator(); it.hasNext(); ){
            this.sanitize( (ReplicaCatalogEntry)it.next() );
        }
    }


    /**
     * Sanitizes a tuple . Sets the resource handle to a default value if not
     * specified.
     *
     * @param tuple  the tuple to be sanitized.
     */
    private void sanitize( ReplicaCatalogEntry tuple ){
        //sanity check
        if( tuple.getResourceHandle() == null ){
            tuple.setResourceHandle( this.UNDEFINED_SITE_NAME );
        }
    }


}<|MERGE_RESOLUTION|>--- conflicted
+++ resolved
@@ -81,46 +81,25 @@
      *
      * @param rl
      */
-<<<<<<< HEAD
-    public ReplicaLocation( String lfn , List<ReplicaCatalogEntry> pfns ){
-        this();
-        mLFN = lfn;
-        mPFNList = pfns;
+    public ReplicaLocation( ReplicaLocation rl ){
+        this( rl.getLFN(), rl.getPFNList() );
+    }
+    
+    /**
+     * Overloaded constructor.
+     * Intializes the member variables to the values passed.
+     *
+     * @param lfn  the logical filename.
+     * @param pfns the list of <code>ReplicaCatalogEntry</code> objects.
+     */
+    public ReplicaLocation( String lfn , Collection<ReplicaCatalogEntry> pfns ){
+        mLFN     = lfn;
+
+        //PM-1001 always create a separate list only if required
+        mPFNList = new ArrayList( pfns ) ;
+
         //sanitize pfns. add a default resource handle if not specified
         sanitize( mPFNList );
-    }
-=======
-    public ReplicaLocation( ReplicaLocation rl ){
-        this( rl.getLFN(), rl.getPFNList() );
->>>>>>> 6ce67ef8
-
-    }
-    
-    /**
-     * Overloaded constructor.
-     * Intializes the member variables to the values passed.
-     *
-     * @param lfn  the logical filename.
-     * @param pfns the list of <code>ReplicaCatalogEntry</code> objects.
-     */
-    public ReplicaLocation( String lfn , Collection<ReplicaCatalogEntry> pfns ){
-<<<<<<< HEAD
-        this( lfn, 
-              //create a separate list only if required
-              ( pfns instanceof List )?
-                   (List)pfns:
-                   //create a new list from the collection
-                   new ArrayList( pfns ) );
-=======
-        mLFN     = lfn;
-
-        //PM-1001 always create a separate list only if required
-        mPFNList = new ArrayList( pfns ) ;
-
-        //sanitize pfns. add a default resource handle if not specified
-        sanitize( mPFNList );
-
->>>>>>> 6ce67ef8
     }
     
     
